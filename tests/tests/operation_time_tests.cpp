--- conflicted
+++ resolved
@@ -2166,7 +2166,6 @@
    FC_LOG_AND_RETHROW();
 }
 
-<<<<<<< HEAD
 BOOST_AUTO_TEST_CASE( post_rate_limit )
 {
    try
@@ -2186,53 +2185,114 @@
       signed_transaction tx;
 
       tx.operations.push_back( op );
-=======
-BOOST_AUTO_TEST_CASE( comment_freeze )
+      tx.set_expiration( db.head_block_time() + STEEMIT_MAX_TIME_UNTIL_EXPIRATION );
+      tx.sign( alice_private_key, db.get_chain_id() );
+      db.push_transaction( tx, 0 );
+
+      uint64_t alice_post_bandwidth = STEEMIT_100_PERCENT;
+
+      BOOST_REQUIRE( alice.post_bandwidth == alice_post_bandwidth );
+      BOOST_REQUIRE( db.get_comment( "alice", "test1" ).reward_weight == STEEMIT_100_PERCENT );
+
+      tx.operations.clear();
+      tx.signatures.clear();
+
+      generate_blocks( db.head_block_time() + STEEMIT_MIN_ROOT_COMMENT_INTERVAL + fc::seconds( STEEMIT_BLOCK_INTERVAL ), true );
+
+      op.permlink = "test2";
+
+      tx.operations.push_back( op );
+      tx.sign( alice_private_key, db.get_chain_id() );
+      db.push_transaction( tx, 0 );
+
+      alice_post_bandwidth = STEEMIT_100_PERCENT + ( alice_post_bandwidth * ( STEEMIT_POST_AVERAGE_WINDOW - STEEMIT_MIN_ROOT_COMMENT_INTERVAL.to_seconds() - STEEMIT_BLOCK_INTERVAL ) / STEEMIT_POST_AVERAGE_WINDOW );
+
+      BOOST_REQUIRE( db.get_account( "alice" ).post_bandwidth == alice_post_bandwidth );
+      BOOST_REQUIRE( db.get_comment( "alice", "test2" ).reward_weight == STEEMIT_100_PERCENT );
+
+      generate_blocks( db.head_block_time() + STEEMIT_MIN_ROOT_COMMENT_INTERVAL + fc::seconds( STEEMIT_BLOCK_INTERVAL ), true );
+
+      tx.operations.clear();
+      tx.signatures.clear();
+
+      op.permlink = "test3";
+
+      tx.operations.push_back( op );
+      tx.sign( alice_private_key, db.get_chain_id() );
+      db.push_transaction( tx, 0 );
+
+      alice_post_bandwidth = STEEMIT_100_PERCENT + ( alice_post_bandwidth * ( STEEMIT_POST_AVERAGE_WINDOW - STEEMIT_MIN_ROOT_COMMENT_INTERVAL.to_seconds() - STEEMIT_BLOCK_INTERVAL ) / STEEMIT_POST_AVERAGE_WINDOW );
+
+      BOOST_REQUIRE( db.get_account( "alice" ).post_bandwidth == alice_post_bandwidth );
+      BOOST_REQUIRE( db.get_comment( "alice", "test3" ).reward_weight == STEEMIT_100_PERCENT );
+
+      generate_blocks( db.head_block_time() + STEEMIT_MIN_ROOT_COMMENT_INTERVAL + fc::seconds( STEEMIT_BLOCK_INTERVAL ), true );
+
+      tx.operations.clear();
+      tx.signatures.clear();
+
+      op.permlink = "test4";
+
+      tx.operations.push_back( op );
+      tx.sign( alice_private_key, db.get_chain_id() );
+      db.push_transaction( tx, 0 );
+
+      alice_post_bandwidth = STEEMIT_100_PERCENT + ( alice_post_bandwidth * ( STEEMIT_POST_AVERAGE_WINDOW - STEEMIT_MIN_ROOT_COMMENT_INTERVAL.to_seconds() - STEEMIT_BLOCK_INTERVAL ) / STEEMIT_POST_AVERAGE_WINDOW );
+
+      BOOST_REQUIRE( db.get_account( "alice" ).post_bandwidth == alice_post_bandwidth );
+      BOOST_REQUIRE( db.get_comment( "alice", "test4" ).reward_weight == STEEMIT_100_PERCENT );
+
+      generate_blocks( db.head_block_time() + STEEMIT_MIN_ROOT_COMMENT_INTERVAL + fc::seconds( STEEMIT_BLOCK_INTERVAL ), true );
+
+      tx.operations.clear();
+      tx.signatures.clear();
+
+      op.permlink = "test5";
+
+      tx.operations.push_back( op );
+      tx.sign( alice_private_key, db.get_chain_id() );
+      db.push_transaction( tx, 0 );
+
+      alice_post_bandwidth = STEEMIT_100_PERCENT + ( alice_post_bandwidth * ( STEEMIT_POST_AVERAGE_WINDOW - STEEMIT_MIN_ROOT_COMMENT_INTERVAL.to_seconds() - STEEMIT_BLOCK_INTERVAL ) / STEEMIT_POST_AVERAGE_WINDOW );
+      auto reward_weight = ( STEEMIT_POST_WEIGHT_CONSTANT * STEEMIT_100_PERCENT ) / ( alice_post_bandwidth * alice_post_bandwidth );
+
+      BOOST_REQUIRE( db.get_account( "alice" ).post_bandwidth == alice_post_bandwidth );
+      BOOST_REQUIRE( db.get_comment( "alice", "test5" ).reward_weight == reward_weight );
+   }
+   FC_LOG_AND_RETHROW()
+}
+
+BOOST_AUTO_TEST_CASE( post_rate_limit )
 {
    try
    {
-      ACTORS( (alice)(bob)(sam)(dave) )
+      ACTORS( (alice) )
+
       fund( "alice", 10000 );
-      fund( "bob", 10000 );
-      fund( "sam", 10000 );
-      fund( "dave", 10000 );
-
       vest( "alice", 10000 );
-      vest( "bob", 10000 );
-      vest( "sam", 10000 );
-      vest( "dave", 10000 );
-
-      auto exchange_rate = price( ASSET( "1.250 TESTS" ), ASSET( "1.000 TBD" ) );
-      set_price_feed( exchange_rate );
+
+      comment_operation op;
+      op.author = "alice";
+      op.permlink = "test1";
+      op.parent_author = "";
+      op.parent_permlink = "test";
+      op.body = "test";
 
       signed_transaction tx;
 
-      comment_operation comment;
-      comment.author = "alice";
-      comment.parent_author = "";
-      comment.permlink = "test";
-      comment.parent_permlink = "test";
-      comment.body = "test";
-
-      tx.operations.push_back( comment );
->>>>>>> 3767aefd
-      tx.set_expiration( db.head_block_time() + STEEMIT_MAX_TIME_UNTIL_EXPIRATION );
-      tx.sign( alice_private_key, db.get_chain_id() );
-      db.push_transaction( tx, 0 );
-
-<<<<<<< HEAD
+      tx.operations.push_back( op );
+      tx.set_expiration( db.head_block_time() + STEEMIT_MAX_TIME_UNTIL_EXPIRATION );
+      tx.sign( alice_private_key, db.get_chain_id() );
+      db.push_transaction( tx, 0 );
+
       uint64_t alice_post_bandwidth = STEEMIT_100_PERCENT;
 
       BOOST_REQUIRE( alice.post_bandwidth == alice_post_bandwidth );
       BOOST_REQUIRE( db.get_comment( "alice", "test1" ).reward_weight == STEEMIT_100_PERCENT );
-=======
-      comment.body = "test2";
->>>>>>> 3767aefd
-
-      tx.operations.clear();
-      tx.signatures.clear();
-
-<<<<<<< HEAD
+
+      tx.operations.clear();
+      tx.signatures.clear();
+
       generate_blocks( db.head_block_time() + STEEMIT_MIN_ROOT_COMMENT_INTERVAL + fc::seconds( STEEMIT_BLOCK_INTERVAL ), true );
 
       op.permlink = "test2";
@@ -2247,38 +2307,10 @@
       BOOST_REQUIRE( db.get_comment( "alice", "test2" ).reward_weight == STEEMIT_100_PERCENT );
 
       generate_blocks( db.head_block_time() + STEEMIT_MIN_ROOT_COMMENT_INTERVAL + fc::seconds( STEEMIT_BLOCK_INTERVAL ), true );
-=======
-      tx.operations.push_back( comment );
-      tx.sign( alice_private_key, db.get_chain_id() );
-      db.push_transaction( tx, 0 );
-
-      vote_operation vote;
-      vote.weight = STEEMIT_100_PERCENT;
-      vote.voter = "bob";
-      vote.author = "alice";
-      vote.permlink = "test";
-
-      tx.operations.clear();
-      tx.signatures.clear();
-
-      tx.operations.push_back( vote );
-      tx.sign( bob_private_key, db.get_chain_id() );
-      db.push_transaction( tx, 0 );
-
-      BOOST_REQUIRE( db.get_comment( "alice", "test" ).last_payout == fc::time_point_sec::min() );
-      BOOST_REQUIRE( db.get_comment( "alice", "test" ).cashout_time != fc::time_point_sec::min() );
-      BOOST_REQUIRE( db.get_comment( "alice", "test" ).cashout_time != fc::time_point_sec::maximum() );
-
-      generate_blocks( db.get_comment( "alice", "test" ).cashout_time, true );
-
-      BOOST_REQUIRE( db.get_comment( "alice", "test" ).last_payout == db.head_block_time() );
-      BOOST_REQUIRE( db.get_comment( "alice", "test" ).cashout_time == db.head_block_time() + STEEMIT_SECOND_CASHOUT_WINDOW );
->>>>>>> 3767aefd
-
-      tx.operations.clear();
-      tx.signatures.clear();
-
-<<<<<<< HEAD
+
+      tx.operations.clear();
+      tx.signatures.clear();
+
       op.permlink = "test3";
 
       tx.operations.push_back( op );
@@ -2291,43 +2323,10 @@
       BOOST_REQUIRE( db.get_comment( "alice", "test3" ).reward_weight == STEEMIT_100_PERCENT );
 
       generate_blocks( db.head_block_time() + STEEMIT_MIN_ROOT_COMMENT_INTERVAL + fc::seconds( STEEMIT_BLOCK_INTERVAL ), true );
-=======
-      tx.operations.push_back( vote );
-      tx.set_expiration( db.head_block_time() + STEEMIT_MAX_TIME_UNTIL_EXPIRATION );
-      tx.sign( bob_private_key, db.get_chain_id() );
-      STEEMIT_REQUIRE_THROW( db.push_transaction( tx, 0 ), fc::assert_exception );
-
-      vote.voter = "sam";
-
-      tx.operations.clear();
-      tx.signatures.clear();
-
-      tx.operations.push_back( vote );
-      tx.set_expiration( db.head_block_time() + STEEMIT_MAX_TIME_UNTIL_EXPIRATION );
-      tx.sign( sam_private_key, db.get_chain_id() );
-      db.push_transaction( tx, 0 );
-
-      comment.body = "test3";
-
-      tx.operations.clear();
-      tx.signatures.clear();
-
-      tx.operations.push_back( comment );
-      tx.sign( alice_private_key, db.get_chain_id() );
-      db.push_transaction( tx, 0 );
-
-      generate_blocks( db.get_comment( "alice", "test" ).cashout_time, true );
-
-      BOOST_REQUIRE( db.get_comment( "alice", "test" ).last_payout == db.head_block_time() );
-      BOOST_REQUIRE( db.get_comment( "alice", "test" ).cashout_time == fc::time_point_sec::maximum() );
-
-      vote.voter = "sam";
->>>>>>> 3767aefd
-
-      tx.operations.clear();
-      tx.signatures.clear();
-
-<<<<<<< HEAD
+
+      tx.operations.clear();
+      tx.signatures.clear();
+
       op.permlink = "test4";
 
       tx.operations.push_back( op );
@@ -2340,39 +2339,10 @@
       BOOST_REQUIRE( db.get_comment( "alice", "test4" ).reward_weight == STEEMIT_100_PERCENT );
 
       generate_blocks( db.head_block_time() + STEEMIT_MIN_ROOT_COMMENT_INTERVAL + fc::seconds( STEEMIT_BLOCK_INTERVAL ), true );
-=======
-      tx.operations.push_back( vote );
-      tx.set_expiration( db.head_block_time() + STEEMIT_MAX_TIME_UNTIL_EXPIRATION );
-      tx.sign( sam_private_key, db.get_chain_id() );
-      db.push_transaction( tx, 0 );
-
-      BOOST_REQUIRE( db.get_comment( "alice", "test" ).cashout_time == fc::time_point_sec::maximum() );
-      BOOST_REQUIRE( db.get_comment( "alice", "test" ).net_rshares.value == 0 );
-      BOOST_REQUIRE( db.get_comment( "alice", "test" ).abs_rshares.value == 0 );
-
-      vote.voter = "bob";
-      vote.weight = STEEMIT_100_PERCENT * -1;
-
-      tx.operations.clear();
-      tx.signatures.clear();
-
-      tx.operations.push_back( vote );
-      tx.set_expiration( db.head_block_time() + STEEMIT_MAX_TIME_UNTIL_EXPIRATION );
-      tx.sign( bob_private_key, db.get_chain_id() );
-      db.push_transaction( tx, 0 );
-
-      BOOST_REQUIRE( db.get_comment( "alice", "test" ).cashout_time == fc::time_point_sec::maximum() );
-      BOOST_REQUIRE( db.get_comment( "alice", "test" ).net_rshares.value == 0 );
-      BOOST_REQUIRE( db.get_comment( "alice", "test" ).abs_rshares.value == 0 );
-
-      vote.voter = "dave";
-      vote.weight = 0;
->>>>>>> 3767aefd
-
-      tx.operations.clear();
-      tx.signatures.clear();
-
-<<<<<<< HEAD
+
+      tx.operations.clear();
+      tx.signatures.clear();
+
       op.permlink = "test5";
 
       tx.operations.push_back( op );
@@ -2384,25 +2354,6 @@
 
       BOOST_REQUIRE( db.get_account( "alice" ).post_bandwidth == alice_post_bandwidth );
       BOOST_REQUIRE( db.get_comment( "alice", "test5" ).reward_weight == reward_weight );
-=======
-      tx.operations.push_back( vote );
-      tx.set_expiration( db.head_block_time() + STEEMIT_MAX_TIME_UNTIL_EXPIRATION );
-      tx.sign( dave_private_key, db.get_chain_id() );
-
-      db.push_transaction( tx, 0 );
-      BOOST_REQUIRE( db.get_comment( "alice", "test" ).cashout_time == fc::time_point_sec::maximum() );
-      BOOST_REQUIRE( db.get_comment( "alice", "test" ).net_rshares.value == 0 );
-      BOOST_REQUIRE( db.get_comment( "alice", "test" ).abs_rshares.value == 0 );
-
-      comment.body = "test4";
-
-      tx.operations.clear();
-      tx.signatures.clear();
-
-      tx.operations.push_back( comment );
-      tx.sign( alice_private_key, db.get_chain_id() );
-      STEEMIT_REQUIRE_THROW( db.push_transaction( tx, 0 ), fc::assert_exception );
->>>>>>> 3767aefd
    }
    FC_LOG_AND_RETHROW()
 }
