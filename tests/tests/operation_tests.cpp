--- conflicted
+++ resolved
@@ -3604,11 +3604,7 @@
 
       generate_block();
 
-<<<<<<< HEAD
-      /*
-=======
 #ifdef CALCULATE_NONCES
->>>>>>> 0331a80c
       do
       {
          nonce++;
@@ -3617,18 +3613,11 @@
       } while( !work.proof.is_valid() || work.pow_summary < target );
       uint64_t nonce2 = nonce;
       idump( (nonce2) );
-<<<<<<< HEAD
-      //*/
+#else
       uint64_t nonce2 = 7;
-
-      /*
-=======
-#else
-      uint64_t nonce2 = 100;
 #endif
 
 #ifdef CALCULATE_NONCES
->>>>>>> 0331a80c
       do
       {
          nonce++;
@@ -3637,18 +3626,11 @@
       } while( !work.proof.is_valid() || work.pow_summary >= target );
       uint64_t nonce3 = nonce;
       idump( (nonce3) );
-<<<<<<< HEAD
-      //*/
+#else
       uint64_t nonce3 = 257;
-
-      /*
-=======
-#else
-      uint64_t nonce3 = 132;
 #endif
 
 #ifdef CALCULATE_NONCES
->>>>>>> 0331a80c
       do
       {
          nonce++;
@@ -3657,14 +3639,9 @@
       } while( !work.proof.is_valid() || work.pow_summary >= target );
       uint64_t nonce4 = nonce;
       idump( (nonce4) );
-<<<<<<< HEAD
-      //*/
+#else
       uint64_t nonce4 = 262;
-=======
-#else
-      uint64_t nonce4 = 144;
 #endif
->>>>>>> 0331a80c
 
       // Test with nonce that doesn't match work, should fail
       BOOST_TEST_MESSAGE( "Testing pow with nonce that doesn't match work" );
@@ -3747,39 +3724,25 @@
       target = db.get_pow_summary_target();
       nonce = nonce4;
 
-<<<<<<< HEAD
-      /*
+#ifdef CALCULATE_NONCES
       do
       {
          nonce++;
          work.create( db.head_block_id(), "bob", nonce );
-=======
-#ifdef CALCULATE_NONCES
-      do
-      {
-         nonce++;
-         work.create( old_block_id, "bob", nonce );
-         idump( (work) );
->>>>>>> 0331a80c
          idump( (work.proof.is_valid())(work.pow_summary)(target) );
       } while( !work.proof.is_valid() || work.pow_summary >= target );
       uint64_t nonce5 = nonce;
       idump( (nonce5) );
-<<<<<<< HEAD
-      //*/
+#else
       uint32_t nonce5 = 365;
-=======
-#else
-      uint32_t nonce5 = 248;
 #endif
->>>>>>> 0331a80c
 
       BOOST_TEST_MESSAGE( "Submit pow from existing account without witness object." );
 
       tx.operations.clear();
       tx.signatures.clear();
 
-      work.create( old_block_id, "bob", nonce5 );
+      work.create( db.head_block_id(), "bob", nonce5 );
       work.prev_block = db.head_block_id();
       pow.work = work;
       pow.new_owner_key.reset();
@@ -3805,11 +3768,7 @@
 
       target = db.get_pow_summary_target();
 
-<<<<<<< HEAD
-      /*
-=======
 #ifdef CALCULATE_NONCES
->>>>>>> 0331a80c
       do
       {
          nonce++;
@@ -3818,18 +3777,11 @@
       } while( !work.proof.is_valid() || work.pow_summary >= target );
       uint64_t nonce6 = nonce;
       idump( (nonce6) );
-<<<<<<< HEAD
-      //*/
+#else
       uint64_t nonce6 = 373;
-
-      /*
-=======
-#else
-      uint64_t nonce6 = 336;
 #endif
 
 #ifdef CALCULATE_NONCES
->>>>>>> 0331a80c
       do
       {
          nonce++;
@@ -3838,15 +3790,9 @@
       } while( !work.proof.is_valid() || work.pow_summary >= target );
       uint64_t nonce7 = nonce;
       idump( (nonce7) );
-<<<<<<< HEAD
-      //*/
+#else
       uint64_t nonce7 = 406;
-
-=======
-#else
-      uint64_t nonce7 = 344;
 #endif
->>>>>>> 0331a80c
 
       // Test with wrong previous block id
       BOOST_TEST_MESSAGE( "Submit pow with an old block id" );
