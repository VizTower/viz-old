# Endpoint for P2P node to listen on
# p2p-endpoint =

# Maxmimum number of incoming connections on P2P endpoint
# p2p-max-connections =

# P2P nodes to connect to on startup (may specify multiple times)
# seed-node =

# Pairs of [BLOCK_NUM,BLOCK_ID] that should be enforced as checkpoints.
# checkpoint =

# Endpoint for websocket RPC to listen on
# rpc-endpoint =

# Endpoint for TLS websocket RPC to listen on
# rpc-tls-endpoint =

# The TLS certificate file for this server
# server-pem =

# Password for this certificate
# server-pem-password =

# Block signing key to use for init witnesses, overrides genesis file
# dbg-init-key =

# API user specification, may be specified multiple times
# api-user =

webserver-thread-pool-size = 2
webserver-http-endpoint = 0.0.0.0:8090
webserver-ws-endpoint = 0.0.0.0:8091
rpc-endpoint = 0.0.0.0:2001

shared-file-size = 64G

<<<<<<< HEAD
plugin = chain p2p json_rpc webserver network_broadcast_api witness
plugin = test_api tolstoy_api database_api
plugin = follow social_network
=======
plugin = chain p2p json_rpc webserver test_api tolstoy_api database_api network_broadcast_api witness market_history account_by_key account_history chain_stats
>>>>>>> 05ea1cca

# JSON list of [nblocks,nseconds] pairs, see documentation/bcd-trigger.md
bcd-trigger = [[0,10],[85,300]]

# Defines a range of accounts to track as a json pair ["from","to"] [from,to]
# track-account-range =

# Ignore posting operations, only track transfers and account updates
# filter-posting-ops =

# Database edits to apply on startup (may specify multiple times)
# edit-script =

# RPC endpoint of a trusted validating node (required)
# trusted-node =

# Set the maximum size of cached feed for an account
follow-max-feed-size = 500

# Track market history by grouping orders into buckets of equal size measured in seconds specified as a JSON array of numbers
bucket-size = [15,60,300,3600,86400]

# How far back in time to track history for each bucket size, measured in the number of buckets (default: 5760)
history-per-size = 5760

# Defines a range of accounts to private messages to/from as a json pair ["from","to"] [from,to)
# pm-account-range =

# Enable block production, even if the chain is stale.
enable-stale-production = false

# Percent of witnesses (0-99) that must be participating in order to produce blocks
required-participation = false

# name of witness controlled by this node (e.g. initwitness )
# witness =

# name of miner and its private key (e.g. ["account","WIF PRIVATE KEY"] )
# miner =

# Number of threads to use for proof of work mining
# mining-threads =

# WIF PRIVATE KEY to be used by one or more witnesses or miners
# private-key =

# Account creation fee to be voted on upon successful POW - Minimum fee is 100.000 STEEM (written as 100000)
# miner-account-creation-fee =

# Maximum block size (in bytes) to be voted on upon successful POW - Max block size must be between 128 KB and 750 MB
# miner-maximum-block-size =

# SBD interest rate to be vote on upon successful POW - Default interest rate is 10% (written as 1000)
# miner-sbd-interest-rate =

# declare an appender named "stderr" that writes messages to the console
[log.console_appender.stderr]
stream=std_error

# declare an appender named "p2p" that writes messages to p2p.log
[log.file_appender.p2p]
filename=logs/p2p/p2p.log
# filename can be absolute or relative to this config file

# route any messages logged to the default logger to the "stderr" logger we
# declared above, if they are info level are higher
[logger.default]
level=info
appenders=stderr

# route messages sent to the "p2p" logger to stderr too
[logger.p2p]
level=info
appenders=stderr<|MERGE_RESOLUTION|>--- conflicted
+++ resolved
@@ -35,13 +35,9 @@
 
 shared-file-size = 64G
 
-<<<<<<< HEAD
 plugin = chain p2p json_rpc webserver network_broadcast_api witness
-plugin = test_api tolstoy_api database_api
-plugin = follow social_network
-=======
-plugin = chain p2p json_rpc webserver test_api tolstoy_api database_api network_broadcast_api witness market_history account_by_key account_history chain_stats
->>>>>>> 05ea1cca
+plugin = test_api database_api
+plugin = follow social_network market_history account_by_key account_history chain_stats
 
 # JSON list of [nblocks,nseconds] pairs, see documentation/bcd-trigger.md
 bcd-trigger = [[0,10],[85,300]]
