# Introducing Steem (beta)

Steem is a Delegated Proof of Stake blockchain that uses a "Proof of Brain" social consensus algorithm for token allocation.

  - Currency symbol STEEM.
  - 10% APR inflation narrowing to 1% APR over 20 years.
  - 75% of inflation to "Proof of Brain" social consensus algorithm.
  - 15% of inflation to stake holders.
  - 10% of inflation to block producers.

# Public Announcement & Discussion

Steem was announced on the
[Bitcointalk forum](https://bitcointalk.org/index.php?topic=1410943.new) prior to
the start of any mining.

# No Support & No Warranty

THE SOFTWARE IS PROVIDED "AS IS", WITHOUT WARRANTY OF ANY KIND, EXPRESS OR
IMPLIED, INCLUDING BUT NOT LIMITED TO THE WARRANTIES OF MERCHANTABILITY,
FITNESS FOR A PARTICULAR PURPOSE AND NONINFRINGEMENT. IN NO EVENT SHALL THE
AUTHORS OR COPYRIGHT HOLDERS BE LIABLE FOR ANY CLAIM, DAMAGES OR OTHER
LIABILITY, WHETHER IN AN ACTION OF CONTRACT, TORT OR OTHERWISE, ARISING
FROM, OUT OF OR IN CONNECTION WITH THE SOFTWARE OR THE USE OR OTHER DEALINGS
IN THE SOFTWARE.

# Whitepaper

You can read the Steem Whitepaper at [Steem.io/SteemWhitePaper.pdf](https://steem.io/SteemWhitePaper.pdf).

# Quickstart

Just want to get up and running quickly? We have pre-built docker images for your convenience. More details are in our [quickstart guide](https://github.com/steemit/steem/blob/master/doc/exchangequickstart.md).

# Building

We strongly recommend using one of our pre-built Docker images or using Docker to build Steem. Both of these processes are described in the [quickstart guide](https://github.com/steemit/steem/blob/master/doc/exchangequickstart.md).

If you would still like to build from source, we do have [build instructions](https://github.com/steemit/steem/blob/master/doc/building.md) for Linux (Ubuntu LTS) and macOS X.

## Dockerized p2p Node

To run a p2p node (ca. 2GB of memory is required at the moment):

    docker run \
        -d -p 2001:2001 -p 8090:8090 --name steemd-default \
        steemit/steem

    docker logs -f steemd-default  # follow along

## Dockerized Full Node

To run a node with *all* the data (e.g. for supporting a content website)
that uses ca. 14GB of memory and growing:

    docker run \
        --env USE_WAY_TOO_MUCH_RAM=1 --env USE_FULL_WEB_NODE=1 \
        -d -p 2001:2001 -p 8090:8090 --name steemd-full \
        steemit/steem

    docker logs -f steemd-full

# Environment variables

There are quite a few environment variables that can be set to run steemd in different ways:

* `USE_WAY_TOO_MUCH_RAM` - if set to true, steemd starts a 'full node'
* `USE_FULL_WEB_NODE` - if set to true, a default config file will be used that enables a full set of API's and associated plugins.
* `USE_NGINX_FRONTEND` - if set to true, this will enable an NGINX reverse proxy in front of steemd that proxies websocket requests to steemd. This will also enable a custom healtcheck at the path '/health' that lists how many seconds away from current blockchain time your node is. It will return a '200' if it's less than 60 seconds away from synced.
* `USE_MULTICORE_READONLY` - if set to true, this will enable steemd in multiple reader mode to take advantage of multiple cores (if available). Read requests are handled by the read-only nodes, and write requests are forwarded back to the single 'writer' node automatically. NGINX load balances all requests to the reader nodes, 4 per available core. This setting is still considered experimental and may have trouble with some API calls until further development is completed.
* `HOME` - set this to the path where you want steemd to store it's data files (block log, shared memory, config file, etc). By default `/var/lib/steemd` is used and exists inside the docker container. If you want to use a different mountpoint (like a ramdisk, or a different drive) then you may want to set this variable to map the volume to your docker container.

# PaaS mode

Steemd now supports a PaaS mode (platform as a service) that currently works with Amazon's Elastic Beanstalk service. It can be launched using the following environment variables:

* `USE_PAAS` - if set to true, steemd will launch in a format that works with AWS EB. Containers will exit upon failure so that they can be relaunched automatically by ECS. This mode assumes `USE_WAY_TOO_MUCH_RAM` and `USE_FULL_WEB_NODE`, they do not need to be also set.
* `S3_BUCKET` - set this to the name of the S3 bucket where you will store shared memory files for steemd in Amazon S3. They will be stored compressed in bz2 format with the file name `blockchain-$VERSION-latest.tar.bz2`, where $VERSION is the release number followed by the git short commit hash stored in each docker image at `/etc/steemdversion`.
* `SYNC_TO_S3` - if set to true, the node will function to only generate shared memory files and upload them to the specified S3 bucket. This makes fast deployments and autoscaling for steemd possible.

# Config File

Run `steemd` once to generate a data directory and config file. The default location is `witness_node_data_dir`. Kill `steemd`. It won't do anything without seed nodes. If you want to modify the config to your liking, we have two example configs used in the docker images. ( [consensus node](contrib/config-for-docker.ini), [full node](contrib/fullnode.config.ini) ) All options will be present in the default config file and there may be more options needing to be changed from the docker configs (some of the options actually used in images are configured via command line).

# Seed Nodes

A list of some seed nodes to get you started can be found in
[doc/seednodes.txt](doc/seednodes.txt).

This same file is baked into the docker images and can be overridden by
setting `STEEMD_SEED_NODES` in the container environment at `docker run`
time to a whitespace delimited list of seed nodes (with port).

<<<<<<< HEAD
=======
# CLI Wallet

We provide a basic cli wallet for interfacing with `steemd`. The wallet is self documented via command line help. The node you connect to via the cli wallet needs to be running the `account_by_key_api`, `condenser_api`, and needs to be configured to accept websocket connections via `webserver-ws-endpoint`.

# Building

See [doc/building.md](doc/building.md) for detailed build instructions, including
compile-time options, and specific commands for Linux (Ubuntu LTS) or macOS X.

>>>>>>> ba48f20e
# Testing

See [doc/testing.md](doc/testing.md) for test build targets and info
on how to use lcov to check code test coverage.

# System Requirements

For a full web node, you need at least 110GB of disk space available. Steemd uses a memory mapped file which currently holds 56GB of data and by default is set to use up to 80GB. The block log of the blockchain itself is a little over 27GB. It's highly recommended to run steemd on a fast disk such as an SSD or by placing the shared memory files in a ramdisk and using the `--shared-file-dir=/path` command line option to specify where. At least 16GB of memory is required for a full web node. Seed nodes (p2p mode) can run with as little as 4GB of memory with a 24 GB state file. Any CPU with decent single core performance should be sufficient. Steemd is constantly growing. As of August 2017, these numbers were accurate, but you may find you need more disk space to run a full node. We are also constantly working on optimizing Steem's use of disk space.

On Linux use the following Virtual Memory configuration for the initial sync and subsequent replays. It is not needed for normal operation.

```
echo    75 | sudo tee /proc/sys/vm/dirty_background_ratio
echo  1000 | sudo tee /proc/sys/vm/dirty_expire_centisecs
echo    80 | sudo tee /proc/sys/vm/dirty_ratio
echo 30000 | sudo tee /proc/sys/vm/dirty_writeback_centisecs
```<|MERGE_RESOLUTION|>--- conflicted
+++ resolved
@@ -91,8 +91,6 @@
 setting `STEEMD_SEED_NODES` in the container environment at `docker run`
 time to a whitespace delimited list of seed nodes (with port).
 
-<<<<<<< HEAD
-=======
 # CLI Wallet
 
 We provide a basic cli wallet for interfacing with `steemd`. The wallet is self documented via command line help. The node you connect to via the cli wallet needs to be running the `account_by_key_api`, `condenser_api`, and needs to be configured to accept websocket connections via `webserver-ws-endpoint`.
@@ -102,7 +100,6 @@
 See [doc/building.md](doc/building.md) for detailed build instructions, including
 compile-time options, and specific commands for Linux (Ubuntu LTS) or macOS X.
 
->>>>>>> ba48f20e
 # Testing
 
 See [doc/testing.md](doc/testing.md) for test build targets and info
