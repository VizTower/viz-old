--- conflicted
+++ resolved
@@ -6,15 +6,13 @@
   - docker
 
 before_install:
-<<<<<<< HEAD
   - echo "$TRAVIS_TAG"
   - echo "$TRAVIS_BRANCH"
   - if [ -n "$TRAVIS_TAG" ]; then
-    docker build -t goloschain/golos:"$TRAVIS_TAG" . ;
+        docker build -t goloschain/golos:"$TRAVIS_TAG" .
+    else
+        docker build -t goloschain/golos .
     fi
-=======
-  - docker build -t goloschain/golos:"$TRAVIS_TAG" .
->>>>>>> c5a3f1f0
 
 script:
   - docker images
