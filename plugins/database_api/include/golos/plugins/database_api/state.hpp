--- conflicted
+++ resolved
@@ -84,11 +84,7 @@
                    ((golos::plugins::database_api::account_api_object)),
                    (vesting_balance)
                    (witness_votes)
-<<<<<<< HEAD
-)
-=======
                    )
->>>>>>> 9a001583
 
 
 
