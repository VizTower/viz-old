#include <boost/program_options/options_description.hpp>
#include <golos/plugins/social_network/social_network.hpp>
#include <golos/plugins/social_network/tag/tags_object.hpp>
#include <golos/chain/index.hpp>
#include <golos/plugins/social_network/api_object/discussion.hpp>
#include <golos/plugins/social_network/api_object/discussion_query.hpp>
#include <golos/plugins/social_network/api_object/vote_state.hpp>
#include <golos/chain/steem_objects.hpp>

// These visitors creates additional tables, we don't really need them in LOW_MEM mode
#include <golos/plugins/social_network/tag/tag_visitor.hpp>
#include <golos/chain/operation_notification.hpp>

#define CHECK_ARG_SIZE(_S)                                 \
   FC_ASSERT(                                              \
       args.args->size() == _S,                            \
       "Expected #_S argument(s), was ${n}",               \
       ("n", args.args->size()) );

#define CHECK_ARG_MIN_SIZE(_S, _M)                         \
   FC_ASSERT(                                              \
       args.args->size() >= _S && args.args->size() <= _M, \
       "Expected #_S (maximum #_M) argument(s), was ${n}", \
       ("n", args.args->size()) );

#define GET_OPTIONAL_ARG(_I, _T, _D)   \
   (args.args->size() > _I) ?          \
   (args.args->at(_I).as<_T>()) :      \
   static_cast<_T>(_D)

namespace golos { namespace plugins { namespace social_network {

    using golos::chain::feed_history_object;

    struct social_network::impl final {
        impl(): database_(appbase::app().get_plugin<chain::plugin>().db()) {}

        ~impl() {}

        void on_operation(const operation_notification& note) {
#ifndef IS_LOW_MEM
            try {
                /// plugins shouldn't ever throw
                note.op.visit(tags::operation_visitor(database()));
            } catch (const fc::exception& e) {
                edump((e.to_detail_string()));
            } catch (...) {
                elog("unhandled exception");
            }
#endif
        }

        golos::chain::database& database() {
            return database_;
        }

        golos::chain::database& database() const {
            return database_;
        }

        share_type get_account_reputation(const account_name_type& account) const {
            auto& db = database();

            if (!db.has_index<follow::reputation_index>()) {
                return 0;
            }

            auto& rep_idx = db.get_index<follow::reputation_index>().indices().get<follow::by_account>();
            auto itr = rep_idx.find(account);

            if (rep_idx.end() != itr) {
                return itr->reputation;
            }

            return 0;
        }

        void select_active_votes(
            std::vector<vote_state>& result, uint32_t& total_count,
            const std::string& author, const std::string& permlink, uint32_t limit
        ) const {
            const auto& comment = database().get_comment(author, permlink);
            const auto& idx = database().get_index<comment_vote_index>().indices().get<by_comment_voter>();
            comment_object::id_type cid(comment.id);
            total_count = 0;
            result.clear();
            for (auto itr = idx.lower_bound(cid); itr != idx.end() && itr->comment == cid; ++itr, ++total_count) {
                if (result.size() < limit) {
                    const auto& vo = database().get(itr->voter);
                    vote_state vstate;
                    vstate.voter = vo.name;
                    vstate.weight = itr->weight;
                    vstate.rshares = itr->rshares;
                    vstate.percent = itr->vote_percent;
                    vstate.time = itr->last_update;
                    vstate.reputation = get_account_reputation(vo.name);
                    result.emplace_back(vstate);
                }
            }
        }

        bool filter_tags(const tags::tag_type type, std::set<std::string>& select_tags) const;

        bool filter_authors(discussion_query& query) const;

        bool filter_query(discussion_query& query) const;

        template<typename DatabaseIndex, typename DiscussionIndex>
        std::vector<discussion> select_unordered_discussions(discussion_query& query) const;

        template<typename Iterator, typename Order, typename Select, typename Exit>
        void select_discussions(
            std::set<comment_object::id_type>& id_set,
            std::vector<discussion>& result,
            const discussion_query& query,
            Iterator itr, Iterator etr,
            Select&& select,
            Exit&& exit,
            Order&& order
        ) const;

        template<typename DiscussionOrder, typename Selector>
        std::vector<discussion> select_ordered_discussions(discussion_query&, Selector&&) const;

        void select_content_replies(
            std::vector<discussion>& result, const std::string& author, const std::string& permlink, uint32_t limit
        ) const;

        std::vector<discussion> get_content_replies(
            const std::string& author, const std::string& permlink, uint32_t vote_limit
        ) const;

        std::vector<discussion> get_all_content_replies(
            const std::string& author, const std::string& permlink, uint32_t vote_limit
        ) const;

        std::vector<tag_api_object> get_trending_tags(std::string after, uint32_t limit) const;

        std::vector<std::pair<std::string, uint32_t>> get_tags_used_by_author(const std::string& author) const;

        void set_pending_payout(discussion& d) const;

        void set_url(discussion& d) const;

        std::vector<discussion> get_replies_by_last_update(
            account_name_type start_parent_author, std::string start_permlink,
            uint32_t limit, uint32_t vote_limit
        ) const;

        discussion get_content(std::string author, std::string permlink, uint32_t limit) const;

        discussion get_discussion(const comment_object& c, uint32_t vote_limit) const {
            discussion d = create_discussion(c);
            set_url(d);
            set_pending_payout(d);
            select_active_votes(d.active_votes, d.active_votes_count, d.author, d.permlink, vote_limit);
            return d;
        }

        discussion create_discussion(const comment_object& o) const;
        discussion create_discussion(const comment_object& o, const discussion_query& query) const;
        void fill_discussion(discussion& d, const discussion_query& query) const;

        get_languages_result get_languages();

    private:
        golos::chain::database& database_;
    };


    get_languages_result social_network::impl::get_languages() {
        auto& idx = database().get_index<tags::language_index>().indices().get<tags::by_tag>();
        get_languages_result result;
        for (auto itr = idx.begin(); idx.end() != itr; ++itr) {
            result.languages.insert(itr->name);
        }
        return result;
    }

    discussion social_network::impl::create_discussion(const comment_object& o) const {
        const auto& idx = database_.get_index<comment_content_index>().indices().get<by_comment>();

        auto itr = idx.find(o.id);
        if (itr == idx.end()) {
            // throw exception?
        }

        comment_content_object content_obj = *itr;

        return discussion(o, content_obj);
    }

    void social_network::impl::fill_discussion(discussion& d, const discussion_query& query) const {
        set_url(d);
        set_pending_payout(d);
        select_active_votes(d.active_votes, d.active_votes_count, d.author, d.permlink, query.vote_limit);
        d.body_length = static_cast<uint32_t>(d.body.size());
        if (query.truncate_body) {
            if (d.body.size() > query.truncate_body) {
                d.body.erase(query.truncate_body);
            }

            if (!fc::is_utf8(d.title)) {
                d.title = fc::prune_invalid_utf8(d.title);
            }

            if (!fc::is_utf8(d.body)) {
                d.body = fc::prune_invalid_utf8(d.body);
            }

            if (!fc::is_utf8(d.json_metadata)) {
                d.json_metadata = fc::prune_invalid_utf8(d.json_metadata);
            }
        }
    }

    discussion social_network::impl::create_discussion(const comment_object& o, const discussion_query& query) const {

        discussion d = create_discussion(o);
        fill_discussion(d, query);

        return d;
    }

    DEFINE_API(social_network, get_languages) {
        return pimpl->database().with_weak_read_lock([&]() {
            return pimpl->get_languages();
        });
    }

    void social_network::plugin_startup() {
    }

    void social_network::plugin_shutdown() {
    }

    const std::string& social_network::name() {
        static std::string name = "social_network";
        return name;
    }

    social_network::social_network() {
    }

    void social_network::set_program_options(
        boost::program_options::options_description&,
        boost::program_options::options_description& config_file_options
    ) {
    }

    void social_network::plugin_initialize(const boost::program_options::variables_map& options) {
        pimpl.reset(new impl());
// Disable index creation for tag visitor
#ifndef IS_LOW_MEM
        auto& db = pimpl->database();
        db.post_apply_operation.connect([&](const operation_notification& note) {
            pimpl->on_operation(note);
        });
        add_plugin_index<tags::tag_index>(db);
        add_plugin_index<tags::tag_stats_index>(db);
        add_plugin_index<tags::author_tag_stats_index>(db);
        add_plugin_index<tags::language_index>(db);
#endif
        JSON_RPC_REGISTER_API (name());

    }

    social_network::~social_network() = default;

    DEFINE_API(social_network, get_active_votes) {
        CHECK_ARG_MIN_SIZE(2, 3)
        auto author = args.args->at(0).as<string>();
        auto permlink = args.args->at(1).as<string>();
        auto limit = GET_OPTIONAL_ARG(2, uint32_t, DEFAULT_VOTE_LIMIT);
        return pimpl->database().with_weak_read_lock([&]() {
            std::vector<vote_state> result;
            uint32_t total_count;
            pimpl->select_active_votes(result, total_count, author, permlink, limit);
            return result;
        });
    }

    void social_network::impl::set_url(discussion& d) const {
        const comment_api_object root(database().get<comment_object, by_id>(d.root_comment));
<<<<<<< HEAD
        const comment_content_api_object root_content(
                database().get<comment_content_object, by_comment>(d.id));
        d.url = std::string("/") + root.category + "/@" + root.author + "/" + root.permlink;
        d.root_title = root_content.title;
=======

        tags::comment_metadata meta = tags::get_metadata(root);

        if(!meta.tags.empty()) {
            d.url = "/" + *meta.tags.begin() + "/@" + root.author + "/" + root.permlink;
        }
        else {
            d.url = "/@" + root.author + "/" + root.permlink;
        }

        d.root_title = root.title;
>>>>>>> 91b0a9f2
        if (root.id != d.id) {
            d.url += "#@" + d.author + "/" + d.permlink;
        }
    }

    void social_network::impl::select_content_replies(
        std::vector<discussion>& result, const std::string& author, const std::string& permlink, uint32_t limit
    ) const {
        account_name_type acc_name = account_name_type(author);
        const auto& by_permlink_idx = database().get_index<comment_index>().indices().get<by_parent>();
        auto itr = by_permlink_idx.find(std::make_tuple(acc_name, permlink));
        while (
            itr != by_permlink_idx.end() &&
            itr->parent_author == author &&
            to_string(itr->parent_permlink) == permlink
        ) {
            result.emplace_back(get_discussion(*itr, limit));
            ++itr;
        }
    }

    std::vector<discussion> social_network::impl::get_content_replies(
        const std::string& author, const std::string& permlink, uint32_t vote_limit
    ) const {
        std::vector<discussion> result;
        select_content_replies(result, author, permlink, vote_limit);
        return result;
    }

    DEFINE_API(social_network, get_content_replies) {
        CHECK_ARG_MIN_SIZE(2, 3)
        auto author = args.args->at(0).as<string>();
        auto permlink = args.args->at(1).as<string>();
        auto vote_limit = GET_OPTIONAL_ARG(2, uint32_t, DEFAULT_VOTE_LIMIT);
        return pimpl->database().with_weak_read_lock([&]() {
            return pimpl->get_content_replies(author, permlink, vote_limit);
        });
    }

    std::vector<discussion> social_network::impl::get_all_content_replies(
        const std::string& author, const std::string& permlink, uint32_t vote_limit
    ) const {
        std::vector<discussion> result;
        select_content_replies(result, author, permlink, vote_limit);
        for (std::size_t i = 0; i < result.size(); ++i) {
            if (result[i].children > 0) {
                auto j = result.size();
                select_content_replies(result, result[i].author, result[i].permlink, vote_limit);
                for (; j < result.size(); ++j) {
                    result[i].replies.push_back(result[j].author + "/" + result[j].permlink);
                }
            }
        }
        return result;
    }

    DEFINE_API(social_network, get_all_content_replies) {
        CHECK_ARG_MIN_SIZE(2, 3)
        auto author = args.args->at(0).as<string>();
        auto permlink = args.args->at(1).as<string>();
        auto vote_limit = GET_OPTIONAL_ARG(2, uint32_t, DEFAULT_VOTE_LIMIT);
        return pimpl->database().with_weak_read_lock([&]() {
            return pimpl->get_all_content_replies(author, permlink, vote_limit);
        });
    }

    boost::multiprecision::uint256_t to256(const fc::uint128_t& t) {
        boost::multiprecision::uint256_t result(t.high_bits());
        result <<= 65;
        result += t.low_bits();
        return result;
    }

    void social_network::impl::set_pending_payout(discussion& d) const {
        auto& db = database();
#ifndef IS_LOW_MEM
        const auto& cidx = db.get_index<tags::tag_index>().indices().get<tags::by_comment>();
        auto itr = cidx.lower_bound(d.id);
        if (itr != cidx.end() && itr->comment == d.id) {
            d.promoted = asset(itr->promoted_balance, SBD_SYMBOL);
        }
#endif
        const auto& props = db.get_dynamic_global_properties();
        const auto& hist = db.get_feed_history();
        asset pot = props.total_reward_fund_steem;
        if (!hist.current_median_history.is_null()) {
            pot = pot * hist.current_median_history;
        }

        u256 total_r2 = to256(props.total_reward_shares2);

        if (props.total_reward_shares2 > 0) {
            auto vshares = db.calculate_vshares(d.net_rshares.value > 0 ? d.net_rshares.value : 0);

            u256 r2 = to256(vshares); //to256(abs_net_rshares);
            r2 *= pot.amount.value;
            r2 /= total_r2;

            u256 tpp = to256(d.children_rshares2);
            tpp *= pot.amount.value;
            tpp /= total_r2;

            d.pending_payout_value = asset(static_cast<uint64_t>(r2), pot.symbol);
            d.total_pending_payout_value = asset(static_cast<uint64_t>(tpp), pot.symbol);

            d.author_reputation = get_account_reputation(d.author);

        }

        if (d.parent_author != STEEMIT_ROOT_POST_PARENT) {
            d.cashout_time = db.calculate_discussion_payout_time(db.get<comment_object>(d.id));
        }

        if (d.body.size() > 1024 * 128) {
            d.body = "body pruned due to size";
        }
        if (d.parent_author.size() > 0 && d.body.size() > 1024 * 16) {
            d.body = "comment pruned due to size";
        }

        set_url(d);
    }

    bool social_network::impl::filter_tags(const tags::tag_type type, std::set<std::string>& select_tags) const {
        if (select_tags.empty()) {
            return true;
        }

        auto& db = database();
        auto& idx = db.get_index<tags::tag_index>().indices().get<tags::by_tag>();
        auto src_tags = std::move(select_tags);
        for (const auto& name: src_tags) {
            if (idx.find(std::make_tuple(name, type)) != idx.end()) {
                select_tags.insert(name);
            }
        }
        return !select_tags.empty();
    }

    bool social_network::impl::filter_authors(discussion_query& query) const {
        if (query.select_authors.empty()) {
            return true;
        }

        auto& db = database();
        auto select_authors = std::move(query.select_authors);
        for (auto& name: select_authors) {
            auto* author = db.find_account(name);
            if (author) {
                query.select_author_ids.insert(author->id);
                query.select_authors.insert(name);
            }
        }
        return query.has_author_selector();
    }

    bool social_network::impl::filter_query(discussion_query& query) const {
        auto& db = database();
        if (query.start_author) {
            auto* comment = db.find_comment(*query.start_author, *query.start_permlink);
            if (!comment) {
                return false;
            }
            query.start_comment = create_discussion(*comment, query);
        }

        if (query.parent_author) {
            auto* comment = db.find_comment(*query.parent_author, *query.parent_permlink);
            if (!comment) {
                return false;
            }
            query.parent_comment = create_discussion(*comment, query);
        }

        if (!filter_tags(tags::tag_type::language, query.select_languages) ||
            !filter_tags(tags::tag_type::tag, query.select_tags) ||
            !filter_authors(query)
        ) {
            return false;
        }

        if (query.start_author && !query.is_good_author(*query.start_author)) {
            return false;
        }

        return true;
    }

    template<
        typename DatabaseIndex,
        typename DiscussionIndex>
    std::vector<discussion> social_network::impl::select_unordered_discussions(discussion_query& query) const {
        std::vector<discussion> result;

        if (!filter_query(query)) {
            return result;
        }

        auto& db = database();
        const auto& idx = db.get_index<DatabaseIndex>().indices().template get<DiscussionIndex>();
        auto etr = idx.end();
        bool can_add = true;

        result.reserve(query.limit);

        std::set<comment_object::id_type> id_set;
        auto aitr = query.select_authors.begin();
        if (query.has_start_comment()) {
            aitr = query.select_authors.lower_bound(*query.start_author);
            can_add = false;
        }

        for (; query.select_authors.end() != aitr && result.size() < query.limit; ++aitr) {
            auto itr = idx.lower_bound(*aitr);
            for (; itr != etr && itr->account == *aitr && result.size() < query.limit; ++itr) {
                if (id_set.count(itr->comment)) {
                    continue;
                }
                id_set.insert(itr->comment);

                if (query.has_start_comment() && !can_add) {
                    can_add = (query.is_good_start(itr->comment));
                    if (!can_add) {
                        continue;
                    }
                }

                const auto* comment = db.find(itr->comment);
                if (!comment) {
                    continue;
                }

                if ((query.parent_author && *query.parent_author != comment->parent_author) ||
                    (query.parent_permlink && *query.parent_permlink != to_string(comment->parent_permlink))
                ) {
                    continue;
                }

                discussion d = create_discussion(*comment);
                if (!query.is_good_tags(d)) {
                    continue;
                }

                fill_discussion(d, query);
                result.push_back(d);
            }
        }
        return result;
    }

    template<
        typename Iterator,
        typename Order,
        typename Select,
        typename Exit>
    void social_network::impl::select_discussions(
        std::set<comment_object::id_type>& id_set,
        std::vector<discussion>& result,
        const discussion_query& query,
        Iterator itr, Iterator etr,
        Select&& select,
        Exit&& exit,
        Order&& order
    ) const {
        const uint32_t limit = result.size() + query.limit;
        auto& db = database();
        for (; itr != etr && result.size() < limit && !exit(*itr); ++itr) {
            if (id_set.count(itr->comment)) {
                continue;
            }
            id_set.insert(itr->comment);

            if (!query.is_good_parent(itr->parent) || !query.is_good_author(itr->author)) {
                continue;
            }

            const auto* comment = db.find(itr->comment);
            if (!comment) {
                continue;
            }

            discussion d = create_discussion(*comment);
            if (!select(d) || !query.is_good_tags(d)) {
                continue;
            }

            fill_discussion(d, query);
            d.promoted = itr->promoted_balance;
            d.hot = itr->hot;
            d.trending = itr->trending;

            if (query.has_start_comment() && !query.is_good_start(d.id) && !order(query.start_comment, d)) {
                continue;
            }

            result.push_back(std::move(d));
        }
    }

    template<
        typename DiscussionOrder,
        typename Selector>
    std::vector<discussion> social_network::impl::select_ordered_discussions(
        discussion_query& query,
        Selector&& selector
    ) const {
        std::vector<discussion> unordered;
        auto& db = database();

        db.with_weak_read_lock([&]() {
            if (!filter_query(query)) {
                return false;
            }

            std::set<comment_object::id_type> id_set;
            if (query.has_tags_selector()) { // seems to have a least complexity
                const auto& idx = db.get_index<tags::tag_index>().indices().get<tags::by_tag>();
                auto etr = idx.end();
                unordered.reserve(query.select_tags.size() * query.limit);

                for (auto& name: query.select_tags) {
                    select_discussions(
                        id_set, unordered, query, idx.lower_bound(std::make_tuple(name, tags::tag_type::tag)), etr,
                        selector,
                        [&](const tags::tag_object& tag){
                            return tag.name != name || tag.type != tags::tag_type::tag;
                        },
                        DiscussionOrder());
                }
            } else if (query.has_author_selector()) { // a more complexity
                const auto& idx = db.get_index<tags::tag_index>().indices().get<tags::by_author_comment>();
                auto etr = idx.end();
                unordered.reserve(query.select_author_ids.size() * query.limit);

                for (auto& id: query.select_author_ids) {
                    select_discussions(
                        id_set, unordered, query, idx.lower_bound(id), etr,
                        selector,
                        [&](const tags::tag_object& tag){
                            return tag.author != id;
                        },
                        DiscussionOrder());
                }
            } else if (query.has_language_selector()) { // the most complexity
                const auto& idx = db.get_index<tags::tag_index>().indices().get<tags::by_tag>();
                auto etr = idx.end();
                unordered.reserve(query.select_languages.size() * query.limit);

                for (auto& name: query.select_languages) {
                    select_discussions(
                        id_set, unordered, query, idx.lower_bound(std::make_tuple(name, tags::tag_type::language)), etr,
                        selector,
                        [&](const tags::tag_object& tag){
                            return tag.name != name || tag.type != tags::tag_type::language;
                        },
                        DiscussionOrder());
                }
            } else {
                const auto& indices = db.get_index<tags::tag_index>().indices();
                const auto& idx = indices.get<DiscussionOrder>();
                auto itr = idx.begin();

                if (query.has_start_comment()) {
                    const auto& cidx = indices.get<tags::by_comment>();
                    const auto citr = cidx.find(query.start_comment.id);
                    if (citr != cidx.end()) {
                        return false;
                    }

                    query.reset_start_comment();
                    itr = idx.iterator_to(*citr);
                }

                unordered.reserve(query.limit);

                select_discussions(
                    id_set, unordered, query, itr, idx.end(), selector,
                    [&](const tags::tag_object& tag){
                        return unordered.size() >= query.limit;
                    },
                    [&](const auto&, const auto&) {
                        return true;
                    });
            }
            return true;
        });

        std::vector<discussion> result;
        if (unordered.empty()) {
            return result;
        }

        auto it = unordered.begin();
        const auto et = unordered.end();
        std::sort(it, et, DiscussionOrder());

        if (query.has_start_comment()) {
            for (; et != it && it->id != query.start_comment.id; ++it);
            if (et == it) {
                return result;
            }
        }

        for (uint32_t idx = 0; idx < query.limit && et != it; ++it, ++idx) {
            result.push_back(std::move(*it));
        }

        return result;
    }

    DEFINE_API(social_network, get_discussions_by_blog) {
        CHECK_ARG_SIZE(1)
        std::vector<discussion> result;

        auto query = args.args->at(0).as<discussion_query>();
        query.prepare();
        query.validate();
        if (query.select_authors.empty()) {
            return result;
        }

#ifndef IS_LOW_MEM
        auto& db = pimpl->database();
        FC_ASSERT(db.has_index<follow::feed_index>(), "Node is not running the follow plugin");

        return db.with_weak_read_lock([&]() {
            return pimpl->select_unordered_discussions<follow::blog_index, follow::by_blog>(query);
        });
#endif
        return result;
    }

    DEFINE_API(social_network, get_discussions_by_feed) {
        CHECK_ARG_SIZE(1)
        std::vector<discussion> result;

        auto query = args.args->at(0).as<discussion_query>();
        query.prepare();
        query.validate();
        if (query.select_authors.empty()) {
            return result;
        }

#ifndef IS_LOW_MEM
        auto& db = pimpl->database();
        FC_ASSERT(db.has_index<follow::feed_index>(), "Node is not running the follow plugin");

        return db.with_weak_read_lock([&]() {
            return pimpl->select_unordered_discussions<follow::feed_index, follow::by_feed>(query);
        });
#endif
        return result;
    }

    DEFINE_API(social_network, get_discussions_by_comments) {
        CHECK_ARG_SIZE(1)
        std::vector<discussion> result;
#ifndef IS_LOW_MEM
        auto query = args.args->at(0).as<discussion_query>();
        query.prepare();
        query.validate();

        auto& db = pimpl->database();
        return db.with_weak_read_lock([&]() {
            return pimpl->select_ordered_discussions<sort::by_updated>(
                query,
                [&](const discussion& d) -> bool {
                    return true;
                }
            );
        });
#endif
        return result;
    }

    DEFINE_API(social_network, get_discussions_by_trending) {
        CHECK_ARG_SIZE(1)
        auto query = args.args->at(0).as<discussion_query>();
        query.prepare();
        query.validate();
#ifndef IS_LOW_MEM
        return pimpl->select_ordered_discussions<sort::by_trending>(
            query,
            [&](const discussion& d) -> bool {
                return d.net_rshares > 0;
            }
        );
#endif
        return std::vector<discussion>();
    }

    DEFINE_API(social_network, get_discussions_by_promoted) {
        CHECK_ARG_SIZE(1)
        auto query = args.args->at(0).as<discussion_query>();
        query.prepare();
        query.validate();
#ifndef IS_LOW_MEM
        return pimpl->select_ordered_discussions<sort::by_promoted>(
            query,
            [&](const discussion& d) -> bool {
                return d.promoted.amount > 0;
            }
        );
#endif
        return std::vector<discussion>();
    }

    DEFINE_API(social_network, get_discussions_by_created) {
        CHECK_ARG_SIZE(1)
        auto query = args.args->at(0).as<discussion_query>();
        query.prepare();
        query.validate();
#ifndef IS_LOW_MEM
        return pimpl->select_ordered_discussions<sort::by_created>(
            query,
            [&](const discussion& d) -> bool {
                return true;
            }
        );
#endif
        return std::vector<discussion>();
    }

    DEFINE_API(social_network, get_discussions_by_active) {
        CHECK_ARG_SIZE(1)
        auto query = args.args->at(0).as<discussion_query>();
        query.prepare();
        query.validate();
#ifndef IS_LOW_MEM
        return pimpl->select_ordered_discussions<sort::by_active>(
            query,
            [&](const discussion& d) -> bool {
                return true;
            }
        );
#endif
        return std::vector<discussion>();
    }

    DEFINE_API(social_network, get_discussions_by_cashout) {
        CHECK_ARG_SIZE(1)
        auto query = args.args->at(0).as<discussion_query>();
        query.prepare();
        query.validate();
#ifndef IS_LOW_MEM
        return pimpl->select_ordered_discussions<sort::by_cashout>(
            query,
            [&](const discussion& d) -> bool {
                return d.net_rshares > 0;
            }
        );
#endif
        return std::vector<discussion>();
    }

    DEFINE_API(social_network, get_discussions_by_payout) {
        CHECK_ARG_SIZE(1)
        auto query = args.args->at(0).as<discussion_query>();
        query.prepare();
        query.validate();
#ifndef IS_LOW_MEM
        return pimpl->select_ordered_discussions<sort::by_net_rshares>(
            query,
            [&](const discussion& d) -> bool {
                return d.net_rshares > 0;
            }
        );
#endif
        return std::vector<discussion>();
    }

    DEFINE_API(social_network, get_discussions_by_votes) {
        CHECK_ARG_SIZE(1)
        auto query = args.args->at(0).as<discussion_query>();
        query.prepare();
        query.validate();
#ifndef IS_LOW_MEM
        return pimpl->select_ordered_discussions<sort::by_net_votes>(
            query,
            [&](const discussion& d) -> bool {
                return true;
            }
        );
#endif
        return std::vector<discussion>();
    }

    DEFINE_API(social_network, get_discussions_by_children) {
        CHECK_ARG_SIZE(1)
        auto query = args.args->at(0).as<discussion_query>();
        query.prepare();
        query.validate();
#ifndef IS_LOW_MEM
        return pimpl->select_ordered_discussions<sort::by_children>(
            query,
            [&](const discussion& d) -> bool {
                return true;
            }
        );
#endif
        return std::vector<discussion>();
    }

    DEFINE_API(social_network, get_discussions_by_hot) {
        CHECK_ARG_SIZE(1)
        auto query = args.args->at(0).as<discussion_query>();
        query.prepare();
        query.validate();
#ifndef IS_LOW_MEM
        return pimpl->select_ordered_discussions<sort::by_hot>(
            query,
            [&](const discussion& d) -> bool {
                return d.net_rshares > 0;
            }
        );
#endif
        return std::vector<discussion>();
    }

    DEFINE_API(social_network, get_account_votes) {
        CHECK_ARG_SIZE(1)
        account_name_type voter = args.args->at(0).as<account_name_type>();
        auto& db = pimpl->database();
        return db.with_weak_read_lock([&]() {
            std::vector<account_vote> result;

            const auto& voter_acnt = db.get_account(voter);
            const auto& idx = db.get_index<comment_vote_index>().indices().get<by_voter_comment>();

            account_object::id_type aid(voter_acnt.id);
            auto itr = idx.lower_bound(aid);
            auto end = idx.upper_bound(aid);
            while (itr != end) {
                const auto& vo = db.get(itr->comment);
                account_vote avote;
                avote.authorperm = vo.author + "/" + to_string(vo.permlink);
                avote.weight = itr->weight;
                avote.rshares = itr->rshares;
                avote.percent = itr->vote_percent;
                avote.time = itr->last_update;
                result.emplace_back(avote);
                ++itr;
            }
            return result;
        });
    }

    std::vector<tag_api_object>
    social_network::impl::get_trending_tags(std::string after, uint32_t limit) const {
        limit = std::min(limit, uint32_t(1000));
        std::vector<tag_api_object> result;
#ifndef IS_LOW_MEM
        result.reserve(limit);

        const auto& nidx = database().get_index<tags::tag_stats_index>().indices().get<tags::by_tag>();
        const auto& ridx = database().get_index<tags::tag_stats_index>().indices().get<tags::by_trending>();
        auto itr = ridx.begin();
        if (after != "" && nidx.size()) {
            auto nitr = nidx.lower_bound(std::make_tuple(tags::tag_type::tag, after));
            if (nitr == nidx.end()) {
                itr = ridx.end();
            } else {
                itr = ridx.iterator_to(*nitr);
            }
        }

        for (; itr->type == tags::tag_type::tag && itr != ridx.end() && result.size() < limit; ++itr) {
            tag_api_object push_object = tag_api_object(*itr);

            if (!fc::is_utf8(push_object.name)) {
                push_object.name = fc::prune_invalid_utf8(push_object.name);
            }

            result.emplace_back(push_object);
        }
#endif
        return result;
    }

    DEFINE_API(social_network, get_trending_tags) {
        CHECK_ARG_SIZE(2)
        auto after = args.args->at(0).as<string>();
        auto limit = args.args->at(1).as<uint32_t>();

        return pimpl->database().with_weak_read_lock([&]() {
            return pimpl->get_trending_tags(after, limit);
        });
    }

    std::vector<std::pair<std::string, uint32_t>> social_network::impl::get_tags_used_by_author(
        const std::string& author
    ) const {
        std::vector<std::pair<std::string, uint32_t>> result;
#ifndef IS_LOW_MEM
        auto& db = database();
        const auto* acnt = db.find_account(author);
        FC_ASSERT(acnt != nullptr);
        const auto& tidx = db.get_index<tags::author_tag_stats_index>().indices().get<tags::by_author_posts_tag>();
        auto itr = tidx.lower_bound(std::make_tuple(acnt->id, tags::tag_type::tag));
        for (;itr != tidx.end() && itr->author == acnt->id && result.size() < 1000; ++itr) {
            if (itr->type == tags::tag_type::tag) {
                if (!fc::is_utf8(itr->name)) {
                    result.emplace_back(std::make_pair(fc::prune_invalid_utf8(itr->name), itr->total_posts));
                } else {
                    result.emplace_back(std::make_pair(itr->name, itr->total_posts));
                }
            }
        }
#endif
        return result;
    }

    DEFINE_API(social_network, get_tags_used_by_author) {
        CHECK_ARG_SIZE(1)
        auto author = args.args->at(0).as<string>();
        return pimpl->database().with_weak_read_lock([&]() {
            return pimpl->get_tags_used_by_author(author);
        });
    }

    DEFINE_API(social_network, get_discussions_by_author_before_date) {
        std::vector<discussion> result;

        CHECK_ARG_MIN_SIZE(4, 5)
#ifndef IS_LOW_MEM
        auto author = args.args->at(0).as<std::string>();
        auto start_permlink = args.args->at(1).as<std::string>();
        auto before_date = args.args->at(2).as<time_point_sec>();
        auto limit = args.args->at(3).as<uint32_t>();
        auto vote_limit = GET_OPTIONAL_ARG(4, uint32_t, DEFAULT_VOTE_LIMIT);

        FC_ASSERT(limit <= 100);

        result.reserve(limit);

        if (before_date == time_point_sec()) {
            before_date = time_point_sec::maximum();
        }

        auto& db = pimpl->database();

        return db.with_weak_read_lock([&]() {
            try {
                uint32_t count = 0;
                const auto& didx = db.get_index<comment_index>().indices().get<by_author_last_update>();

                auto itr = didx.lower_bound(std::make_tuple(author, time_point_sec::maximum()));
                if (start_permlink.size()) {
                    const auto& comment = db.get_comment(author, start_permlink);
                    if (comment.created < before_date) {
                        itr = didx.iterator_to(comment);
                    }
                }

                while (itr != didx.end() && itr->author == author && count < limit) {
                    if (itr->parent_author.size() == 0) {
                        result.push_back(pimpl->get_discussion(*itr, vote_limit));
                        ++count;
                    }
                    ++itr;
                }

                return result;
            } FC_CAPTURE_AND_RETHROW((author)(start_permlink)(before_date)(limit))
        });
#endif
        return result;
    }

    discussion social_network::impl::get_content(std::string author, std::string permlink, uint32_t limit) const {
        const auto& by_permlink_idx = database().get_index<comment_index>().indices().get<by_permlink>();
        auto itr = by_permlink_idx.find(std::make_tuple(author, permlink));
        if (itr != by_permlink_idx.end()) {
            return get_discussion(*itr, limit);
        }
        return discussion();
    }

    DEFINE_API(social_network, get_content) {
        CHECK_ARG_MIN_SIZE(2, 3)
        auto author = args.args->at(0).as<account_name_type>();
        auto permlink = args.args->at(1).as<string>();
        auto vote_limit = GET_OPTIONAL_ARG(2, uint32_t, DEFAULT_VOTE_LIMIT);
        return pimpl->database().with_weak_read_lock([&]() {
            return pimpl->get_content(author, permlink, vote_limit);
        });
    }

    std::vector<discussion> social_network::impl::get_replies_by_last_update(
        account_name_type start_parent_author,
        std::string start_permlink,
        uint32_t limit,
        uint32_t vote_limit
    ) const {
        std::vector<discussion> result;
#ifndef IS_LOW_MEM
        auto& db = database();
        const auto& last_update_idx = db.get_index<comment_index>().indices().get<by_last_update>();
        auto itr = last_update_idx.begin();
        const account_name_type* parent_author = &start_parent_author;

        if (start_permlink.size()) {
            const auto& comment = db.get_comment(start_parent_author, start_permlink);
            itr = last_update_idx.iterator_to(comment);
            parent_author = &comment.parent_author;
        } else if (start_parent_author.size()) {
            itr = last_update_idx.lower_bound(start_parent_author);
        }

        result.reserve(limit);

        while (itr != last_update_idx.end() && result.size() < limit && itr->parent_author == *parent_author) {
            result.emplace_back(get_discussion(*itr, vote_limit));
            ++itr;
        }
#endif
        return result;
    }


    /**
     *  This method can be used to fetch replies to an account.
     *
     *  The first call should be (account_to_retrieve replies, "", limit)
     *  Subsequent calls should be (last_author, last_permlink, limit)
     */
    DEFINE_API(social_network, get_replies_by_last_update) {
        CHECK_ARG_MIN_SIZE(3, 4)
        auto start_parent_author = args.args->at(0).as<account_name_type>();
        auto start_permlink = args.args->at(1).as<string>();
        auto limit = args.args->at(2).as<uint32_t>();
        auto vote_limit = GET_OPTIONAL_ARG(3, uint32_t, DEFAULT_VOTE_LIMIT);
        FC_ASSERT(limit <= 100);
        return pimpl->database().with_weak_read_lock([&]() {
            return pimpl->get_replies_by_last_update(start_parent_author, start_permlink, limit, vote_limit);
        });
    }

} } } // golos::plugins::social_network<|MERGE_RESOLUTION|>--- conflicted
+++ resolved
@@ -282,12 +282,11 @@
 
     void social_network::impl::set_url(discussion& d) const {
         const comment_api_object root(database().get<comment_object, by_id>(d.root_comment));
-<<<<<<< HEAD
+
         const comment_content_api_object root_content(
                 database().get<comment_content_object, by_comment>(d.id));
-        d.url = std::string("/") + root.category + "/@" + root.author + "/" + root.permlink;
+
         d.root_title = root_content.title;
-=======
 
         tags::comment_metadata meta = tags::get_metadata(root);
 
@@ -299,7 +298,6 @@
         }
 
         d.root_title = root.title;
->>>>>>> 91b0a9f2
         if (root.id != d.id) {
             d.url += "#@" + d.author + "/" + d.permlink;
         }
