--- conflicted
+++ resolved
@@ -8,16 +8,12 @@
 #include <boost/algorithm/string.hpp>
 #define STEEM_NAMESPACE_PREFIX "golos::protocol::"
 
-<<<<<<< HEAD
 #define CHECK_ARG_SIZE(s) \
    FC_ASSERT( args.args->size() == s, "Expected #s argument(s), was ${n}", ("n", args.args->size()) );
 
 namespace golos {
 namespace plugins {
 namespace account_history {
-=======
-namespace golos { namespace plugins { namespace account_history {
->>>>>>> 9a001583
 
 struct operation_visitor_filter;
 void operation_get_impacted_accounts(const operation &op, flat_set<golos::chain::account_name_type> &result);
