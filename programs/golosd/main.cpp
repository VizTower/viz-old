--- conflicted
+++ resolved
@@ -17,13 +17,9 @@
 #include <golos/plugins/account_by_key/account_by_key_plugin.hpp>
 #include <golos/plugins/private_message/private_message_plugin.hpp>
 #include <golos/plugins/auth_util/plugin.hpp>
-<<<<<<< HEAD
 #include <golos/plugins/debug_node/plugin.hpp>
-
-=======
 #include <golos/plugins/raw_block/plugin.hpp>
 #include <golos/plugins/block_info/plugin.hpp>
->>>>>>> a9269693
 
 #include <fc/interprocess/signals.hpp>
 #include <fc/log/console_appender.hpp>
@@ -73,6 +69,7 @@
             appbase::app().register_plugin<golos::plugins::auth_util::plugin>();
             appbase::app().register_plugin<golos::plugins::raw_block::plugin>();
             appbase::app().register_plugin<golos::plugins::block_info::plugin>();
+            appbase::app().register_plugin<golos::plugins::debug_node::plugin>();
             ///plugins
         };
     }
@@ -111,27 +108,7 @@
 
         golos::utilities::set_logging_program_options( options );
         appbase::app().add_program_options( boost::program_options::options_description(), options );
-<<<<<<< HEAD
-///plugins
-        appbase::app().register_plugin<golos::plugins::chain::plugin>();
-        appbase::app().register_plugin<golos::plugins::p2p::p2p_plugin>();
-        appbase::app().register_plugin<golos::plugins::webserver::webserver_plugin>();
-        appbase::app().register_plugin<golos::plugins::witness_plugin::witness_plugin>();
-        appbase::app().register_plugin<golos::plugins::network_broadcast_api::network_broadcast_api_plugin>();
-        golos::plugins::database_api::register_database_api();
-        appbase::app().register_plugin<golos::plugins::social_network::social_network_t>();
-        appbase::app().register_plugin<golos::plugins::test_api::test_api_plugin>();
-        appbase::app().register_plugin<golos::plugins::market_history::market_history_plugin>();
-        appbase::app().register_plugin<golos::plugins::account_history::plugin>();
-        appbase::app().register_plugin<golos::plugins::blockchain_statistics::plugin>();
-        appbase::app().register_plugin<golos::plugins::account_by_key::account_by_key_plugin>();
-        appbase::app().register_plugin<golos::plugins::private_message::private_message_plugin>();
-        appbase::app().register_plugin<golos::plugins::auth_util::plugin>();
-        appbase::app().register_plugin<golos::plugins::debug_node::plugin>();
-///plugins
-=======
         golos::plugins::register_plugins();
->>>>>>> a9269693
         appbase::app().set_version_string( version_string() );
 
         bool initialized = appbase::app().initialize<
