#include <appbase/application.hpp>
#include <golos/protocol/types.hpp>
#include <fc/log/logger_config.hpp>
#include <graphene/utilities/key_conversion.hpp>
#include <fc/git_revision.hpp>
#include <golos/plugins/chain/plugin.hpp>
#include <golos/plugins/p2p/p2p_plugin.hpp>
#include <golos/plugins/webserver/webserver_plugin.hpp>
#include <golos/plugins/network_broadcast_api/network_broadcast_api_plugin.hpp>
#include <golos/plugins/tags/tags_plugin.hpp>
#include <golos/plugins/witness/witness.hpp>
#include <golos/plugins/database_api/plugin.hpp>
#include <golos/plugins/test_api/test_api_plugin.hpp>
#include <golos/plugins/tolstoy_api/tolstoy_api_plugin.hpp>
#include <golos/plugins/account_history/plugin.hpp>
#include <golos/plugins/blockchain_statistics/plugin.hpp>
#include <golos/plugins/account_by_key/account_by_key_plugin.hpp>

#include <fc/interprocess/signals.hpp>
#include <fc/log/console_appender.hpp>
#include <fc/log/json_console_appender.hpp>
#include <fc/log/file_appender.hpp>
#include <boost/algorithm/string/join.hpp>
#include <boost/algorithm/string.hpp>

#include <boost/property_tree/ptree.hpp>
#include <boost/property_tree/ini_parser.hpp>

using golos::protocol::version;


std::string& version_string() {
    static std::string v_str =
            "steem_blockchain_version: " + std::string( STEEMIT_BLOCKCHAIN_VERSION ) + "\n" +
            "steem_git_revision:       " + std::string( fc::git_revision_sha )       + "\n" +
            "fc_git_revision:          " + std::string( fc::git_revision_sha )       + "\n";
    return v_str;
}

namespace golos {

    namespace utilities {
        void set_logging_program_options(boost::program_options::options_description &);
        fc::optional<fc::logging_config> load_logging_config( const boost::program_options::variables_map&, const boost::filesystem::path&);
    }

    namespace plugins {
        void register_plugins();
    }

}

void logo(){

#ifdef BUILD_GOLOS_TESTNET
    std::cerr << "------------------------------------------------------\n\n";
        std::cerr << "            STARTING TEST NETWORK\n\n";
        std::cerr << "------------------------------------------------------\n";
        auto initminer_private_key = golos::utilities::key_to_wif( STEEMIT_INIT_PRIVATE_KEY );
        std::cerr << "initminer public key: " << STEEMIT_INIT_PUBLIC_KEY_STR << "\n";
        std::cerr << "initminer private key: " << initminer_private_key << "\n";
        std::cerr << "chain id: " << std::string( STEEMIT_CHAIN_ID ) << "\n";
        std::cerr << "blockchain version: " << std::string( STEEMIT_BLOCKCHAIN_VERSION ) << "\n";
        std::cerr << "------------------------------------------------------\n";
#else
    std::cerr << "------------------------------------------------------\n\n";
    std::cerr << "            STARTING GOLOS NETWORK\n\n";
    std::cerr << "------------------------------------------------------\n";
    std::cerr << "initminer public key: " << STEEMIT_INIT_PUBLIC_KEY_STR << "\n";
    std::cerr << "chain id: " << std::string( STEEMIT_CHAIN_ID ) << "\n";
    std::cerr << "blockchain version: " << std::string( STEEMIT_BLOCKCHAIN_VERSION ) << "\n";
    std::cerr << "------------------------------------------------------\n";
#endif

}

int main( int argc, char** argv ) {
    try {

        // Setup logging config
        boost::program_options::options_description options;

        golos::utilities::set_logging_program_options( options );
        appbase::app().add_program_options( boost::program_options::options_description(), options );
///plugins
        appbase::app().register_plugin<golos::plugins::chain::plugin>();
        appbase::app().register_plugin<golos::plugins::p2p::p2p_plugin>();
        appbase::app().register_plugin<golos::plugins::webserver::webserver_plugin>();
        appbase::app().register_plugin<golos::plugins::witness_plugin::witness_plugin>();
        appbase::app().register_plugin<golos::plugins::network_broadcast_api::network_broadcast_api_plugin>();
        golos::plugins::database_api::register_database_api();
        appbase::app().register_plugin<golos::plugins::test_api::test_api_plugin>();
        appbase::app().register_plugin<golos::plugins::tolstoy_api::tolstoy_api_plugin>();
        appbase::app().register_plugin<golos::plugins::account_history::plugin>();
        appbase::app().register_plugin<golos::plugins::blockchain_statistics::plugin>();
<<<<<<< HEAD
        appbase::app().register_plugin<golos::plugins::account_by_key::account_by_key_plugin>();
=======

>>>>>>> 5c887504
///plugins
        appbase::app().set_version_string( version_string() );

        bool initialized = appbase::app().initialize<
                golos::plugins::chain::plugin,
                golos::plugins::p2p::p2p_plugin,
                golos::plugins::webserver::webserver_plugin
        >
                ( argc, argv );

        logo();

        if( !initialized )
            return 0;

        auto& args = appbase::app().get_args();

        try {
            fc::optional< fc::logging_config > logging_config = golos::utilities::load_logging_config( args, appbase::app().data_dir() );
            if( logging_config )
                fc::configure_logging( *logging_config );
        } catch( const fc::exception& ) {
            wlog( "Error parsing logging config" );
        }

        appbase::app().startup();
        appbase::app().exec();
        ilog("exited cleanly");
        return 0;
    }
    catch ( const boost::exception& e ) {
        std::cerr << boost::diagnostic_information(e) << "\n";
    }
    catch ( const fc::exception& e ) {
        std::cerr << e.to_detail_string() << "\n";
    }
    catch ( const std::exception& e ) {
        std::cerr << e.what() << "\n";
    }
    catch ( ... ) {
        std::cerr << "unknown exception\n";
    }

    return -1;
}



namespace golos {
    namespace utilities {
        using std::string;
        using std::vector;

        void set_logging_program_options(boost::program_options::options_description &options) {
            /*
            out << "# declare an appender named \"stderr\" that writes messages to the console\n"
                    "[log.console_appender.stderr]\n"
                    "stream=std_error\n\n"
                    "# declare an appender named \"p2p\" that writes messages to p2p.log\n"
                    "[log.file_appender.p2p]\n"
                    "filename=logs/p2p/p2p.log\n"
                    "# filename can be absolute or relative to this config file\n\n"
                    "# route any messages logged to the default logger to the \"stderr\" logger we\n"
                    "# declared above, if they are info level are higher\n"
                    "[logger.default]\n"
                    "level=warn\n"
                    "appenders=stderr\n\n"
                    "# route messages sent to the \"p2p\" logger to the p2p appender declared above\n"
                    "[logger.p2p]\n"
                    "level=warn\n"
                    "appenders=p2p\n\n";
                    */
        }


        fc::optional<fc::logging_config> load_logging_config(const boost::program_options::variables_map &args, const boost::filesystem::path &pwd) {
            try {
                fc::logging_config logging_config;
                bool found_logging_config = false;

                boost::property_tree::ptree config_ini_tree;
                boost::property_tree::ini_parser::read_ini(pwd.string(), config_ini_tree);
                for (const auto &section : config_ini_tree) {
                    const std::string &section_name = section.first;
                    const boost::property_tree::ptree &section_tree = section.second;

                    const std::string console_appender_section_prefix = "log.console_appender.";
                    const std::string file_appender_section_prefix = "log.file_appender.";
                    const std::string logger_section_prefix = "logger.";

                    if (boost::starts_with(section_name, console_appender_section_prefix)) {
                        std::string console_appender_name = section_name.substr(console_appender_section_prefix.length());
                        std::string stream_name = section_tree.get<std::string>("stream");

                        // construct a default console appender config here
                        // stdout/stderr will be taken from ini file, everything else hard-coded here
                        fc::console_appender::config console_appender_config;
                        console_appender_config.level_colors.emplace_back(fc::console_appender::level_color(fc::log_level::debug, fc::console_appender::color::green));
                        console_appender_config.level_colors.emplace_back(fc::console_appender::level_color(fc::log_level::warn, fc::console_appender::color::brown));
                        console_appender_config.level_colors.emplace_back(fc::console_appender::level_color(fc::log_level::error, fc::console_appender::color::cyan));
                        console_appender_config.stream = fc::variant(stream_name).as<fc::console_appender::stream::type>();
                        logging_config.appenders.push_back(fc::appender_config(console_appender_name, "console", fc::variant(console_appender_config)));
                        found_logging_config = true;
                    } else if (boost::starts_with(section_name, file_appender_section_prefix)) {
                        std::string file_appender_name = section_name.substr(file_appender_section_prefix.length());
                        fc::path file_name = section_tree.get<std::string>("filename");
                        if (file_name.is_relative()) {
                            file_name = fc::absolute(pwd).parent_path() / file_name;
                        }


                        // construct a default file appender config here
                        // filename will be taken from ini file, everything else hard-coded here
                        fc::file_appender::config file_appender_config;
                        file_appender_config.filename = file_name;
                        file_appender_config.flush = true;
                        file_appender_config.rotate = true;
                        file_appender_config.rotation_interval = fc::hours(1);
                        file_appender_config.rotation_limit = fc::days(1);
                        logging_config.appenders.push_back(fc::appender_config(file_appender_name, "file", fc::variant(file_appender_config)));
                        found_logging_config = true;
                    } else if (boost::starts_with(section_name, logger_section_prefix)) {
                        std::string logger_name = section_name.substr(logger_section_prefix.length());
                        std::string level_string = section_tree.get<std::string>("level");
                        std::string appenders_string = section_tree.get<std::string>("appenders");
                        fc::logger_config logger_config(logger_name);
                        logger_config.level = fc::variant(level_string).as<fc::log_level>();
                        boost::split(logger_config.appenders, appenders_string, boost::is_any_of(" ,"), boost::token_compress_on);
                        logging_config.loggers.push_back(logger_config);
                        found_logging_config = true;
                    }
                }
                if (found_logging_config) {
                    return logging_config;
                } else {
                    return fc::optional<fc::logging_config>();
                }
            }
            FC_RETHROW_EXCEPTIONS(warn, "")
        }
    }
}<|MERGE_RESOLUTION|>--- conflicted
+++ resolved
@@ -93,11 +93,8 @@
         appbase::app().register_plugin<golos::plugins::tolstoy_api::tolstoy_api_plugin>();
         appbase::app().register_plugin<golos::plugins::account_history::plugin>();
         appbase::app().register_plugin<golos::plugins::blockchain_statistics::plugin>();
-<<<<<<< HEAD
         appbase::app().register_plugin<golos::plugins::account_by_key::account_by_key_plugin>();
-=======
-
->>>>>>> 5c887504
+
 ///plugins
         appbase::app().set_version_string( version_string() );
 
