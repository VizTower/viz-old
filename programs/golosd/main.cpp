#include <appbase/application.hpp>
#include <golos/protocol/types.hpp>
#include <fc/log/logger_config.hpp>
#include <graphene/utilities/key_conversion.hpp>
#include <fc/git_revision.hpp>
#include <golos/plugins/chain/plugin.hpp>
#include <golos/plugins/p2p/p2p_plugin.hpp>
#include <golos/plugins/webserver/webserver_plugin.hpp>
#include <golos/plugins/network_broadcast_api/network_broadcast_api_plugin.hpp>
#include <golos/plugins/tags/tags_plugin.hpp>
#include <golos/plugins/witness/witness.hpp>
#include <golos/plugins/database_api/plugin.hpp>
#include <golos/plugins/market_history/market_history_plugin.hpp>
#include <golos/plugins/test_api/test_api_plugin.hpp>
#include <golos/plugins/tolstoy_api/tolstoy_api_plugin.hpp>
#include <golos/plugins/account_history/plugin.hpp>
#include <golos/plugins/blockchain_statistics/plugin.hpp>



#include <fc/interprocess/signals.hpp>
#include <fc/log/console_appender.hpp>
#include <fc/log/json_console_appender.hpp>
#include <fc/log/file_appender.hpp>
#include <boost/algorithm/string/join.hpp>
#include <boost/algorithm/string.hpp>

#include <boost/property_tree/ptree.hpp>
#include <boost/property_tree/ini_parser.hpp>

using golos::protocol::version;


std::string& version_string() {
    static std::string v_str =
            "steem_blockchain_version: " + std::string( STEEMIT_BLOCKCHAIN_VERSION ) + "\n" +
            "steem_git_revision:       " + std::string( fc::git_revision_sha )       + "\n" +
            "fc_git_revision:          " + std::string( fc::git_revision_sha )       + "\n";
    return v_str;
}

namespace golos {

    namespace utilities {
        void set_logging_program_options(boost::program_options::options_description &);
        fc::optional<fc::logging_config> load_logging_config( const boost::program_options::variables_map&, const boost::filesystem::path&);
    }

    namespace plugins {
        void register_plugins();
    }

}

void logo(){

#ifdef BUILD_GOLOS_TESTNET
    std::cerr << "------------------------------------------------------\n\n";
        std::cerr << "            STARTING TEST NETWORK\n\n";
        std::cerr << "------------------------------------------------------\n";
        auto initminer_private_key = golos::utilities::key_to_wif( STEEMIT_INIT_PRIVATE_KEY );
        std::cerr << "initminer public key: " << STEEMIT_INIT_PUBLIC_KEY_STR << "\n";
        std::cerr << "initminer private key: " << initminer_private_key << "\n";
        std::cerr << "chain id: " << std::string( STEEMIT_CHAIN_ID ) << "\n";
        std::cerr << "blockchain version: " << std::string( STEEMIT_BLOCKCHAIN_VERSION ) << "\n";
        std::cerr << "------------------------------------------------------\n";
#else
    std::cerr << "------------------------------------------------------\n\n";
    std::cerr << "            STARTING GOLOS NETWORK\n\n";
    std::cerr << "------------------------------------------------------\n";
    std::cerr << "initminer public key: " << STEEMIT_INIT_PUBLIC_KEY_STR << "\n";
    std::cerr << "chain id: " << std::string( STEEMIT_CHAIN_ID ) << "\n";
    std::cerr << "blockchain version: " << std::string( STEEMIT_BLOCKCHAIN_VERSION ) << "\n";
    std::cerr << "------------------------------------------------------\n";
#endif

}

int main( int argc, char** argv ) {
    try {

        // Setup logging config
        boost::program_options::options_description options;

        golos::utilities::set_logging_program_options( options );
        appbase::app().add_program_options( boost::program_options::options_description(), options );
///plugins
        appbase::app().register_plugin<golos::plugins::chain::plugin>();
        appbase::app().register_plugin<golos::plugins::p2p::p2p_plugin>();
        appbase::app().register_plugin<golos::plugins::webserver::webserver_plugin>();
        appbase::app().register_plugin<golos::plugins::witness_plugin::witness_plugin>();
        appbase::app().register_plugin<golos::plugins::network_broadcast_api::network_broadcast_api_plugin>();
        golos::plugins::database_api::register_database_api();
        appbase::app().register_plugin<golos::plugins::test_api::test_api_plugin>();
        appbase::app().register_plugin<golos::plugins::tolstoy_api::tolstoy_api_plugin>();
<<<<<<< HEAD
        appbase::app().register_plugin<golos::plugins::market_history::market_history_plugin>();
=======
        appbase::app().register_plugin<golos::plugins::account_history::plugin>();
        appbase::app().register_plugin<golos::plugins::blockchain_statistics::plugin>();

>>>>>>> 5c887504
///plugins
        appbase::app().set_version_string( version_string() );

        bool initialized = appbase::app().initialize<
                golos::plugins::chain::plugin,
                golos::plugins::p2p::p2p_plugin,
                golos::plugins::webserver::webserver_plugin
        >
                ( argc, argv );

        logo();

        if( !initialized )
            return 0;

        auto& args = appbase::app().get_args();

        try {
            fc::optional< fc::logging_config > logging_config = golos::utilities::load_logging_config( args, appbase::app().data_dir() );
            if( logging_config )
                fc::configure_logging( *logging_config );
        } catch( const fc::exception& ) {
            wlog( "Error parsing logging config" );
        }

        appbase::app().startup();
        appbase::app().exec();
        ilog("exited cleanly");
        return 0;
    }
    catch ( const boost::exception& e ) {
        std::cerr << boost::diagnostic_information(e) << "\n";
    }
    catch ( const fc::exception& e ) {
        std::cerr << e.to_detail_string() << "\n";
    }
    catch ( const std::exception& e ) {
        std::cerr << e.what() << "\n";
    }
    catch ( ... ) {
        std::cerr << "unknown exception\n";
    }

    return -1;
}



namespace golos {
    namespace utilities {
        using std::string;
        using std::vector;

        void set_logging_program_options(boost::program_options::options_description &options) {
            /*
            out << "# declare an appender named \"stderr\" that writes messages to the console\n"
                    "[log.console_appender.stderr]\n"
                    "stream=std_error\n\n"
                    "# declare an appender named \"p2p\" that writes messages to p2p.log\n"
                    "[log.file_appender.p2p]\n"
                    "filename=logs/p2p/p2p.log\n"
                    "# filename can be absolute or relative to this config file\n\n"
                    "# route any messages logged to the default logger to the \"stderr\" logger we\n"
                    "# declared above, if they are info level are higher\n"
                    "[logger.default]\n"
                    "level=warn\n"
                    "appenders=stderr\n\n"
                    "# route messages sent to the \"p2p\" logger to the p2p appender declared above\n"
                    "[logger.p2p]\n"
                    "level=warn\n"
                    "appenders=p2p\n\n";
                    */
        }


        fc::optional<fc::logging_config> load_logging_config(const boost::program_options::variables_map &args, const boost::filesystem::path &pwd) {
            try {
                fc::logging_config logging_config;
                bool found_logging_config = false;

                boost::property_tree::ptree config_ini_tree;
                boost::property_tree::ini_parser::read_ini(pwd.string(), config_ini_tree);
                for (const auto &section : config_ini_tree) {
                    const std::string &section_name = section.first;
                    const boost::property_tree::ptree &section_tree = section.second;

                    const std::string console_appender_section_prefix = "log.console_appender.";
                    const std::string file_appender_section_prefix = "log.file_appender.";
                    const std::string logger_section_prefix = "logger.";

                    if (boost::starts_with(section_name, console_appender_section_prefix)) {
                        std::string console_appender_name = section_name.substr(console_appender_section_prefix.length());
                        std::string stream_name = section_tree.get<std::string>("stream");

                        // construct a default console appender config here
                        // stdout/stderr will be taken from ini file, everything else hard-coded here
                        fc::console_appender::config console_appender_config;
                        console_appender_config.level_colors.emplace_back(fc::console_appender::level_color(fc::log_level::debug, fc::console_appender::color::green));
                        console_appender_config.level_colors.emplace_back(fc::console_appender::level_color(fc::log_level::warn, fc::console_appender::color::brown));
                        console_appender_config.level_colors.emplace_back(fc::console_appender::level_color(fc::log_level::error, fc::console_appender::color::cyan));
                        console_appender_config.stream = fc::variant(stream_name).as<fc::console_appender::stream::type>();
                        logging_config.appenders.push_back(fc::appender_config(console_appender_name, "console", fc::variant(console_appender_config)));
                        found_logging_config = true;
                    } else if (boost::starts_with(section_name, file_appender_section_prefix)) {
                        std::string file_appender_name = section_name.substr(file_appender_section_prefix.length());
                        fc::path file_name = section_tree.get<std::string>("filename");
                        if (file_name.is_relative()) {
                            file_name = fc::absolute(pwd).parent_path() / file_name;
                        }


                        // construct a default file appender config here
                        // filename will be taken from ini file, everything else hard-coded here
                        fc::file_appender::config file_appender_config;
                        file_appender_config.filename = file_name;
                        file_appender_config.flush = true;
                        file_appender_config.rotate = true;
                        file_appender_config.rotation_interval = fc::hours(1);
                        file_appender_config.rotation_limit = fc::days(1);
                        logging_config.appenders.push_back(fc::appender_config(file_appender_name, "file", fc::variant(file_appender_config)));
                        found_logging_config = true;
                    } else if (boost::starts_with(section_name, logger_section_prefix)) {
                        std::string logger_name = section_name.substr(logger_section_prefix.length());
                        std::string level_string = section_tree.get<std::string>("level");
                        std::string appenders_string = section_tree.get<std::string>("appenders");
                        fc::logger_config logger_config(logger_name);
                        logger_config.level = fc::variant(level_string).as<fc::log_level>();
                        boost::split(logger_config.appenders, appenders_string, boost::is_any_of(" ,"), boost::token_compress_on);
                        logging_config.loggers.push_back(logger_config);
                        found_logging_config = true;
                    }
                }
                if (found_logging_config) {
                    return logging_config;
                } else {
                    return fc::optional<fc::logging_config>();
                }
            }
            FC_RETHROW_EXCEPTIONS(warn, "")
        }
    }
}<|MERGE_RESOLUTION|>--- conflicted
+++ resolved
@@ -93,13 +93,10 @@
         golos::plugins::database_api::register_database_api();
         appbase::app().register_plugin<golos::plugins::test_api::test_api_plugin>();
         appbase::app().register_plugin<golos::plugins::tolstoy_api::tolstoy_api_plugin>();
-<<<<<<< HEAD
         appbase::app().register_plugin<golos::plugins::market_history::market_history_plugin>();
-=======
         appbase::app().register_plugin<golos::plugins::account_history::plugin>();
         appbase::app().register_plugin<golos::plugins::blockchain_statistics::plugin>();
 
->>>>>>> 5c887504
 ///plugins
         appbase::app().set_version_string( version_string() );
 
