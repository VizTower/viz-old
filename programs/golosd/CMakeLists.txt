set(CURRENT_TARGET golosd)
add_executable(${CURRENT_TARGET} main.cpp)

if(UNIX AND NOT APPLE)
    set(rt_library rt)
elseif(APPLE)
    list(APPEND PLATFORM_SPECIFIC_LIBS readline)
endif()

find_package(Gperftools QUIET)
if(GPERFTOOLS_FOUND)
    message(STATUS "Found gperftools; compiling golosd with TCMalloc")
    list(APPEND PLATFORM_SPECIFIC_LIBS tcmalloc)
endif()

target_link_libraries(
        ${CURRENT_TARGET} PRIVATE
        appbase
        golos::webserver_plugin
        golos::p2p
        graphene_utilities
        golos::chain_plugin
        golos::network_broadcast_api
        golos::witness
        golos::database_api
        golos::test_api_plugin
        golos::social_network
        golos::market_history
        golos::blockchain_statistics
        golos::account_by_key
        golos::account_history
        golos::private_message
        golos::auth_util
<<<<<<< HEAD
        golos::debug_node
=======
        golos::raw_block
        golos::block_info
        golos::json_rpc
>>>>>>> a9269693
        golos_protocol
        fc
        ${CMAKE_DL_LIBS}
        ${PLATFORM_SPECIFIC_LIBS}
)

install(TARGETS
        ${CURRENT_TARGET}

        RUNTIME DESTINATION bin
        LIBRARY DESTINATION lib
        ARCHIVE DESTINATION lib
        )<|MERGE_RESOLUTION|>--- conflicted
+++ resolved
@@ -31,13 +31,10 @@
         golos::account_history
         golos::private_message
         golos::auth_util
-<<<<<<< HEAD
         golos::debug_node
-=======
         golos::raw_block
         golos::block_info
         golos::json_rpc
->>>>>>> a9269693
         golos_protocol
         fc
         ${CMAKE_DL_LIBS}
