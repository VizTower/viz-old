--- conflicted
+++ resolved
@@ -132,134 +132,6 @@
    fc::thread p2p_thread;
 };
 
-<<<<<<< HEAD
-p2p_plugin::p2p_plugin()
-{
-   my.reset( new p2p_plugin_impl( appbase::app().get_plugin< plugins::chain::chain_plugin >() ) );
-}
-
-p2p_plugin::~p2p_plugin() {}
-
-void p2p_plugin::set_program_options( bpo::options_description& cli, bpo::options_description& cfg) {
-   cfg.add_options()
-      ("p2p-endpoint", bpo::value<string>()->implicit_value("127.0.0.1:9876"), "The local IP address and port to listen for incoming connections.")
-      ("p2p-max-connections", bpo::value<uint32_t>(), "Maxmimum number of incoming connections on P2P endpoint")
-      ("seed-node", bpo::value<vector<string>>()->composing(), "The IP address and port of a remote peer to sync with. Deprecated in favor of p2p-seed-node.")
-      ("p2p-seed-node", bpo::value<vector<string>>()->composing(), "The IP address and port of a remote peer to sync with.")
-      ;
-   cli.add_options()
-      ("force-validate", bpo::bool_switch()->default_value(false), "Force validation of all transactions" )
-      ;
-}
-
-void p2p_plugin::plugin_initialize(const boost::program_options::variables_map& options)
-{
-   if( options.count( "p2p-endpoint" ) )
-      my->endpoint = fc::ip::endpoint::from_string( options.at( "p2p-endpoint" ).as< string >() );
-
-   my->user_agent = "Steem Reference Implementation";
-
-   if( options.count( "p2p-max-connections" ) )
-      my->max_connections = options.at( "p2p-max-connections" ).as< uint32_t >();
-
-   if( options.count( "seed-node" ) || options.count( "p2p-seed-node" ) )
-   {
-      vector< string > seeds;
-      if( options.count( "seed-node" ) )
-      {
-         wlog( "Option seed-node is deprecated in favor of p2p-seed-node" );
-         auto s = options.at("seed-node").as<vector<string>>();
-         seeds.insert( seeds.end(), s.begin(), s.end() );
-      }
-
-      if( options.count( "p2p-seed-node" ) )
-      {
-         auto s = options.at("p2p-seed-node").as<vector<string>>();
-         seeds.insert( seeds.end(), s.begin(), s.end() );
-      }
-
-      for( const string& endpoint_string : seeds )
-      {
-         try
-         {
-            std::vector<fc::ip::endpoint> endpoints = resolve_string_to_ip_endpoints(endpoint_string);
-            my->seeds.insert( my->seeds.end(), endpoints.begin(), endpoints.end() );
-         }
-         catch( const fc::exception& e )
-         {
-            wlog( "caught exception ${e} while adding seed node ${endpoint}",
-               ("e", e.to_detail_string())("endpoint", endpoint_string) );
-         }
-      }
-   }
-
-   my->force_validate = options.at( "force-validate" ).as< bool >();
-}
-
-void p2p_plugin::plugin_startup()
-{
-   my->p2p_thread.async( [this]
-   {
-      my->node.reset(new graphene::net::node(my->user_agent));
-      my->node->load_configuration(app().data_dir() / "p2p");
-      my->node->set_node_delegate( &(*my) );
-
-      if( my->endpoint )
-      {
-         ilog("Configuring P2P to listen at ${ep}", ("ep", my->endpoint));
-         my->node->listen_on_endpoint(*my->endpoint, true);
-      }
-
-      for( const auto& seed : my->seeds )
-      {
-         ilog("P2P adding seed node ${s}", ("s", seed));
-         my->node->add_node(seed);
-         my->node->connect_to_endpoint(seed);
-      }
-
-      if( my->max_connections )
-      {
-         ilog( "Setting p2p max connections to ${n}", ("n", my->max_connections) );
-         fc::variant_object node_param = fc::variant_object(
-            "maximum_number_of_connections",
-            fc::variant( my->max_connections ) );
-         my->node->set_advanced_node_parameters( node_param );
-      }
-
-      my->node->listen_to_p2p_network();
-      my->node->connect_to_p2p_network();
-      my->node->sync_from(graphene::net::item_id(graphene::net::block_message_type, my->chain.db().head_block_id()), std::vector<uint32_t>());
-      ilog("P2P node listening at ${ep}", ("ep", my->node->get_actual_listening_endpoint()));
-   }).wait();
-   idump( (my->p2p_thread.is_running()) );
-}
-
-void p2p_plugin::plugin_shutdown() {
-   ilog("Shutting down P2P Plugin");
-   my->node->close();
-   my->p2p_thread.quit();
-   my->node.reset();
-}
-
-void p2p_plugin::broadcast_block( const steemit::protocol::signed_block& block )
-{
-   ulog("Broadcasting block #${n}", ("n", block.block_num()));
-   my->node->broadcast( graphene::net::block_message( block ) );
-}
-
-void p2p_plugin::broadcast_transaction( const steemit::protocol::signed_transaction& tx )
-{
-   ulog("Broadcasting tx #${n}", ("id", tx.id()));
-   my->node->broadcast( graphene::net::trx_message( tx ) );
-}
-
-void p2p_plugin::set_block_production( bool producing_blocks )
-{
-   my->block_producer = producing_blocks;
-}
-
-=======
->>>>>>> 110d5bf7
 ////////////////////////////// Begin node_delegate Implementation //////////////////////////////
 bool p2p_plugin_impl::has_item( const graphene::net::item_id& id )
 {
