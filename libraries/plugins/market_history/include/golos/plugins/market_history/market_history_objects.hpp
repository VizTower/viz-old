#pragma once

#include <chainbase/chainbase.hpp>
#include <golos/plugins/json_rpc/utility.hpp>
#include <golos/plugins/json_rpc/plugin.hpp>
#include <golos/chain/steem_object_types.hpp>
#include <golos/chain/steem_objects.hpp>
#include <golos/protocol/types.hpp>
#include <golos/protocol/asset.hpp>
#include <golos/protocol/steem_virtual_operations.hpp>

//
// Plugins should #define their SPACE_ID's so plugins with
// conflicting SPACE_ID assignments can be compiled into the
// same binary (by simply re-assigning some of the conflicting #defined
// SPACE_ID's in a build script).
//
// Assignment of SPACE_ID's cannot be done at run-time because
// various template automagic depends on them being known at compile
// time.
//
#ifndef MARKET_HISTORY_SPACE_ID
#define MARKET_HISTORY_SPACE_ID 7
#endif

namespace golos {
    namespace plugins {
        namespace market_history {

            using namespace golos::protocol;
            using namespace boost::multi_index;
            using namespace chainbase;
            using namespace golos::plugins;

            enum market_history_object_types {
                bucket_object_type = (MARKET_HISTORY_SPACE_ID << 8),
                order_history_object_type = (MARKET_HISTORY_SPACE_ID << 8) + 1
            };

            // Api params
            struct market_ticker {
                double latest = 0;
                double lowest_ask = 0;
                double highest_bid = 0;
                double percent_change = 0;
                asset steem_volume = asset(0, STEEM_SYMBOL);
                asset sbd_volume = asset(0, SBD_SYMBOL);
            };

            struct market_volume {
                asset steem_volume = asset(0, STEEM_SYMBOL);
                asset sbd_volume = asset(0, SBD_SYMBOL);
            };

            struct order {
                double price;
                share_type steem;
                share_type sbd;
            };

            struct order_book {
                vector <order> bids;
                vector <order> asks;
            };

            struct market_trade {
                time_point_sec date;
                asset current_pays;
                asset open_pays;
            };

<<<<<<< HEAD
            struct market_ticker_r {
                market_ticker ticker;
            };

            struct market_volume_r {
                market_volume volume;
            };

            struct order_book_r {
                order_book orders;
            };
            struct order_book_a {
                uint32_t limit;
            };

            struct trade_history_r {
                vector <market_trade> history;
            };
            struct trade_history_a {
                time_point_sec start;
                time_point_sec end;
                uint32_t limit;
            };

            struct recent_trades_r {
                vector <market_trade> trades;
            };
            struct recent_trades_a {
                uint32_t limit;
            };

            struct bucket_object;
            struct market_history_r {
                vector <bucket_object> history;
            };
            struct market_history_a {
                uint32_t bucket_seconds;
                time_point_sec start;
                time_point_sec end;
            };

            struct market_history_buckets_r {
                flat_set <uint32_t> buckets;
            };

            typedef golos::chain::limit_order_object limit_order_api_object;

            struct limit_order : public limit_order_api_object {
                limit_order() {
                }

                limit_order(const limit_order_object &o)
                        : limit_order_api_object(o) {
                }

                double real_price = 0;
                bool rewarded = false;
            };

=======
>>>>>>> cb46e05f
            struct bucket_object
                    : public object<bucket_object_type, bucket_object> {
                template<typename Constructor, typename Allocator>
                bucket_object(Constructor &&c, allocator <Allocator> a) {
                    c(*this);
                }

                bucket_object() {
                }

                id_type id;

                fc::time_point_sec open;
                uint32_t seconds = 0;
                share_type high_steem;
                share_type high_sbd;
                share_type low_steem;
                share_type low_sbd;
                share_type open_steem;
                share_type open_sbd;
                share_type close_steem;
                share_type close_sbd;
                share_type steem_volume;
                share_type sbd_volume;

                golos::protocol::price high() const {
                    return asset(high_sbd, SBD_SYMBOL) /
                           asset(high_steem, STEEM_SYMBOL);
                }

                golos::protocol::price low() const {
                    return asset(low_sbd, SBD_SYMBOL) /
                           asset(low_steem, STEEM_SYMBOL);
                }
            };

            typedef object_id <bucket_object> bucket_id_type;


            struct order_history_object
                    : public object<order_history_object_type, order_history_object> {
                template<typename Constructor, typename Allocator>
                order_history_object(Constructor &&c, allocator <Allocator> a) {
                    c(*this);
                }

                id_type id;

                fc::time_point_sec time;
                golos::protocol::fill_order_operation op;
            };

            typedef object_id <order_history_object> order_history_id_type;

            struct by_id;
            struct by_bucket;
            typedef multi_index_container <
            bucket_object,
            indexed_by<
                    ordered_unique < tag < by_id>, member<bucket_object, bucket_id_type, &bucket_object::id>>,
            ordered_unique <tag<by_bucket>,
            composite_key<bucket_object,
                    member < bucket_object, uint32_t, &bucket_object::seconds>,
            member<bucket_object, fc::time_point_sec, &bucket_object::open>
            >,
            composite_key_compare <std::less<uint32_t>, std::less<fc::time_point_sec>>
            >
            >,
            allocator <bucket_object>
            >
            bucket_index;

            struct by_time;
            typedef multi_index_container <
            order_history_object,
            indexed_by<
                    ordered_unique < tag <
                    by_id>, member<order_history_object, order_history_id_type, &order_history_object::id>>,
            ordered_non_unique <tag<by_time>, member<order_history_object, time_point_sec, &order_history_object::time>>
            >,
            allocator <order_history_object>
            >
            order_history_index;
        }
    }
} // golos::plugins::market_history

FC_REFLECT((golos::plugins::market_history::market_ticker),
           (latest)(lowest_ask)(highest_bid)(percent_change)(steem_volume)(sbd_volume));
FC_REFLECT((golos::plugins::market_history::market_volume),
           (steem_volume)(sbd_volume));
FC_REFLECT((golos::plugins::market_history::order),
           (price)(steem)(sbd));
FC_REFLECT((golos::plugins::market_history::order_book),
           (bids)(asks));
FC_REFLECT((golos::plugins::market_history::market_trade),
           (date)(current_pays)(open_pays));
FC_REFLECT((golos::plugins::market_history::limit_order),
           (real_price)(rewarded));



FC_REFLECT((golos::plugins::market_history::bucket_object),
           (id)
                   (open)(seconds)
                   (high_steem)(high_sbd)
                   (low_steem)(low_sbd)
                   (open_steem)(open_sbd)
                   (close_steem)(close_sbd)
                   (steem_volume)(sbd_volume))
CHAINBASE_SET_INDEX_TYPE(golos::plugins::market_history::bucket_object, golos::plugins::market_history::bucket_index)

FC_REFLECT((golos::plugins::market_history::order_history_object),(id)(time)(op))
CHAINBASE_SET_INDEX_TYPE(golos::plugins::market_history::order_history_object, golos::plugins::market_history::order_history_index)<|MERGE_RESOLUTION|>--- conflicted
+++ resolved
@@ -69,52 +69,6 @@
                 asset open_pays;
             };
 
-<<<<<<< HEAD
-            struct market_ticker_r {
-                market_ticker ticker;
-            };
-
-            struct market_volume_r {
-                market_volume volume;
-            };
-
-            struct order_book_r {
-                order_book orders;
-            };
-            struct order_book_a {
-                uint32_t limit;
-            };
-
-            struct trade_history_r {
-                vector <market_trade> history;
-            };
-            struct trade_history_a {
-                time_point_sec start;
-                time_point_sec end;
-                uint32_t limit;
-            };
-
-            struct recent_trades_r {
-                vector <market_trade> trades;
-            };
-            struct recent_trades_a {
-                uint32_t limit;
-            };
-
-            struct bucket_object;
-            struct market_history_r {
-                vector <bucket_object> history;
-            };
-            struct market_history_a {
-                uint32_t bucket_seconds;
-                time_point_sec start;
-                time_point_sec end;
-            };
-
-            struct market_history_buckets_r {
-                flat_set <uint32_t> buckets;
-            };
-
             typedef golos::chain::limit_order_object limit_order_api_object;
 
             struct limit_order : public limit_order_api_object {
@@ -128,9 +82,7 @@
                 double real_price = 0;
                 bool rewarded = false;
             };
-
-=======
->>>>>>> cb46e05f
+          
             struct bucket_object
                     : public object<bucket_object_type, bucket_object> {
                 template<typename Constructor, typename Allocator>
