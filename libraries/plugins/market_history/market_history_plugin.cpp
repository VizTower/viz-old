--- conflicted
+++ resolved
@@ -27,17 +27,7 @@
                 ~market_history_plugin_impl() {
                 }
 
-<<<<<<< HEAD
-                market_ticker_r get_ticker() const;
-                market_volume_r get_volume() const;
-                order_book_r get_order_book(const order_book_a &args) const;
-                trade_history_r get_trade_history(const trade_history_a &args) const;
-                recent_trades_r get_recent_trades(const recent_trades_a &args) const;
-                market_history_r get_market_history(const market_history_a &args) const;
-                market_history_buckets_r get_market_history_buckets() const;
-                std::vector<limit_order> get_open_orders(std::string) const;
-
-=======
+
                 market_ticker get_ticker() const;
                 market_volume get_volume() const;
                 order_book get_order_book(uint32_t limit) const;
@@ -45,7 +35,7 @@
                 vector<market_trade> get_recent_trades(uint32_t limit) const;
                 vector<bucket_object> get_market_history(uint32_t bucket_seconds, time_point_sec start, time_point_sec end) const;
                 flat_set<uint32_t> get_market_history_buckets() const;
->>>>>>> cb46e05f
+                std::vector<limit_order> get_open_orders(std::string) const;
 
                 void update_market_histories(const golos::chain::operation_notification &o);
 
