--- conflicted
+++ resolved
@@ -17,6 +17,7 @@
 #include <golos/plugins/follow/follow_api_object.hpp>
 #include <golos/plugins/private_message/private_message_objects.hpp>
 #include <golos/api/account_api_object.hpp>
+
 
 namespace golos { namespace wallet {
 
@@ -76,13 +77,8 @@
     set< public_key_type > get_potential_signatures( signed_transaction );
     bool verify_authority( signed_transaction );
     bool verify_account_authority( string, flat_set< public_key_type > );
-<<<<<<< HEAD
     vector< golos::api::account_api_object > get_accounts( vector< account_name_type > );
-    map<uint32_t, operation_api_object> get_account_history( account_name_type, uint64_t, uint32_t );
-=======
-    vector< database_api::extended_account > get_accounts( vector< account_name_type > );
     map<uint32_t, golos::plugins::account_history::applied_operation> get_account_history( account_name_type, uint64_t, uint32_t );
->>>>>>> ef27db10
     optional< database_api::witness_api_object > get_witness_by_account( account_name_type );
     vector< account_name_type > get_miner_queue();
     database_api::database_info get_database_info();
