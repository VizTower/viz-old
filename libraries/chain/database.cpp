--- conflicted
+++ resolved
@@ -2114,13 +2114,8 @@
             // stats only.. TODO: Move to plugin...
             total_payout = to_sbd( asset( reward_tokens.to_uint64(), STEEM_SYMBOL ) );
 
-<<<<<<< HEAD
-            push_virtual_operation( author_reward_operation( comment.author, to_string( comment.permlink ), sbd_created, vest_created ) );
+            push_virtual_operation( author_reward_operation( comment.author, to_string( comment.permlink ), sbd_payout.first, sbd_payout.second, vest_created ) );
             push_virtual_operation( comment_reward_operation( comment.author, to_string( comment.permlink ), total_payout ) );
-=======
-            push_virtual_operation( author_reward_operation( comment.author, comment.permlink, sbd_payout.first, sbd_payout.second, vest_created ) );
-            push_virtual_operation( comment_reward_operation( comment.author, comment.permlink, total_payout ) );
->>>>>>> 61663843
 
             #ifndef IS_LOW_MEM
                modify( comment, [&]( comment_object& c )
@@ -2279,7 +2274,7 @@
         a.savings_withdraw_requests--;
      });
 
-     push_virtual_operation( fill_transfer_from_savings_operation( itr->from, itr->to, itr->amount, itr->request_id, itr->memo) );
+     push_virtual_operation( fill_transfer_from_savings_operation( itr->from, itr->to, itr->amount, itr->request_id, to_string( itr->memo) ) );
 
      remove( *itr );
      itr = idx.begin();
