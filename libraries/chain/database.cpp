#include <steem/protocol/steem_operations.hpp>

#include <steem/chain/block_summary_object.hpp>
#include <steem/chain/compound.hpp>
#include <steem/chain/custom_operation_interpreter.hpp>
#include <steem/chain/database.hpp>
#include <steem/chain/database_exceptions.hpp>
#include <steem/chain/db_with.hpp>
#include <steem/chain/evaluator_registry.hpp>
#include <steem/chain/global_property_object.hpp>
#include <steem/chain/history_object.hpp>
#include <steem/chain/index.hpp>
#include <steem/chain/smt_objects.hpp>
#include <steem/chain/steem_evaluator.hpp>
#include <steem/chain/steem_objects.hpp>
#include <steem/chain/transaction_object.hpp>
#include <steem/chain/shared_db_merkle.hpp>
#include <steem/chain/operation_notification.hpp>
#include <steem/chain/witness_schedule.hpp>

#include <steem/chain/util/asset.hpp>
#include <steem/chain/util/reward.hpp>
#include <steem/chain/util/uint256.hpp>
#include <steem/chain/util/reward.hpp>

#include <fc/smart_ref_impl.hpp>
#include <fc/uint128.hpp>

#include <fc/container/deque.hpp>

#include <fc/io/fstream.hpp>

#include <cstdint>
#include <deque>
#include <fstream>
#include <functional>

namespace steem { namespace chain {

struct object_schema_repr
{
   std::pair< uint16_t, uint16_t > space_type;
   std::string type;
};

struct operation_schema_repr
{
   std::string id;
   std::string type;
};

struct db_schema
{
   std::map< std::string, std::string > types;
   std::vector< object_schema_repr > object_types;
   std::string operation_type;
   std::vector< operation_schema_repr > custom_operation_types;
};

} }

FC_REFLECT( steem::chain::object_schema_repr, (space_type)(type) )
FC_REFLECT( steem::chain::operation_schema_repr, (id)(type) )
FC_REFLECT( steem::chain::db_schema, (types)(object_types)(operation_type)(custom_operation_types) )

namespace steem { namespace chain {

using boost::container::flat_set;

struct reward_fund_context
{
   uint128_t   recent_claims = 0;
   asset       reward_balance = asset( 0, STEEM_SYMBOL );
   share_type  steem_awarded = 0;
};

class database_impl
{
   public:
      database_impl( database& self );

      database&                              _self;
      evaluator_registry< operation >        _evaluator_registry;
};

database_impl::database_impl( database& self )
   : _self(self), _evaluator_registry(self) {}

database::database()
   : _my( new database_impl(*this) )
{
   set_chain_id( STEEM_CHAIN_ID_NAME );
}

database::~database()
{
   clear_pending();
}

void database::open( const open_args& args )
{
   try
   {
      init_schema();
      chainbase::database::open( args.shared_mem_dir, args.chainbase_flags, args.shared_file_size );

      initialize_indexes();
      initialize_evaluators();

      if( !find< dynamic_global_property_object >() )
         with_write_lock( [&]()
         {
            init_genesis( args.initial_supply );
         });

      _block_log.open( args.data_dir / "block_log" );

      auto log_head = _block_log.head();

      // Rewind all undo state. This should return us to the state at the last irreversible block.
      with_write_lock( [&]()
      {
         undo_all();
         FC_ASSERT( revision() == head_block_num(), "Chainbase revision does not match head block num",
            ("rev", revision())("head_block", head_block_num()) );
         if (args.do_validate_invariants)
            validate_invariants();
      });

      if( head_block_num() )
      {
         auto head_block = _block_log.read_block_by_num( head_block_num() );
         // This assertion should be caught and a reindex should occur
         FC_ASSERT( head_block.valid() && head_block->id() == head_block_id(), "Chain state does not match block log. Please reindex blockchain." );

         _fork_db.start_block( *head_block );
      }

      with_read_lock( [&]()
      {
         init_hardforks(); // Writes to local state, but reads from db
      });
   }
   FC_CAPTURE_LOG_AND_RETHROW( (args.data_dir)(args.shared_mem_dir)(args.shared_file_size) )
}

uint32_t database::reindex( const open_args& args )
{
   try
   {
      uint32_t last_block_number = 0; // result
      ilog( "Reindexing Blockchain" );
      wipe( args.data_dir, args.shared_mem_dir, false );
      open( args );
      _fork_db.reset();    // override effect of _fork_db.start_block() call in open()

      auto start = fc::time_point::now();
      STEEM_ASSERT( _block_log.head(), block_log_exception, "No blocks in block log. Cannot reindex an empty chain." );

      ilog( "Replaying blocks..." );

      uint64_t skip_flags =
         skip_witness_signature |
         skip_transaction_signatures |
         skip_transaction_dupe_check |
         skip_tapos_check |
         skip_merkle_check |
         skip_witness_schedule_check |
         skip_authority_check |
         skip_validate | /// no need to validate operations
         skip_validate_invariants |
         skip_block_log;

      with_write_lock( [&]()
      {
         _block_log.set_locking( false );
         auto itr = _block_log.read_block( 0 );
         auto last_block_num = _block_log.head()->block_num();
         if( args.stop_replay_at > 0 && args.stop_replay_at < last_block_num )
            last_block_num = args.stop_replay_at;
         if( args.benchmark.first > 0 )
         {
            args.benchmark.second( 0, true /*is_initial_call*/ );
         }

         while( itr.first.block_num() != last_block_num )
         {
            auto cur_block_num = itr.first.block_num();
            if( cur_block_num % 100000 == 0 )
               std::cerr << "   " << double( cur_block_num * 100 ) / last_block_num << "%   " << cur_block_num << " of " << last_block_num <<
               "   (" << (get_free_memory() / (1024*1024)) << "M free)\n";
            apply_block( itr.first, skip_flags );
            if(    (args.benchmark.first > 0)
                && (cur_block_num % args.benchmark.first == 0) )
            {
               args.benchmark.second( cur_block_num, false /*is_initial_call*/ );
            }
            itr = _block_log.read_block( itr.second );
         }

         apply_block( itr.first, skip_flags );
         last_block_number = itr.first.block_num();

         if(    (args.benchmark.first > 0)
             && (last_block_number % args.benchmark.first == 0) )
         {
            args.benchmark.second( last_block_number, false /*is_initial_call*/ );
         }
         set_revision( head_block_num() );
         _block_log.set_locking( true );
      });

      if( _block_log.head()->block_num() )
         _fork_db.start_block( *_block_log.head() );

      auto end = fc::time_point::now();
      ilog( "Done reindexing, elapsed time: ${t} sec", ("t",double((end-start).count())/1000000.0 ) );

      return last_block_number;
   }
   FC_CAPTURE_AND_RETHROW( (args.data_dir)(args.shared_mem_dir) )

}

void database::wipe( const fc::path& data_dir, const fc::path& shared_mem_dir, bool include_blocks)
{
   close();
   chainbase::database::wipe( shared_mem_dir );
   if( include_blocks )
   {
      fc::remove_all( data_dir / "block_log" );
      fc::remove_all( data_dir / "block_log.index" );
   }
}

void database::close(bool rewind)
{
   try
   {
      // Since pop_block() will move tx's in the popped blocks into pending,
      // we have to clear_pending() after we're done popping to get a clean
      // DB state (issue #336).
      clear_pending();

      chainbase::database::flush();
      chainbase::database::close();

      _block_log.close();

      _fork_db.reset();
   }
   FC_CAPTURE_AND_RETHROW()
}

bool database::is_known_block( const block_id_type& id )const
{ try {
   return fetch_block_by_id( id ).valid();
} FC_CAPTURE_AND_RETHROW() }

/**
 * Only return true *if* the transaction has not expired or been invalidated. If this
 * method is called with a VERY old transaction we will return false, they should
 * query things by blocks if they are that old.
 */
bool database::is_known_transaction( const transaction_id_type& id )const
{ try {
   const auto& trx_idx = get_index<transaction_index>().indices().get<by_trx_id>();
   return trx_idx.find( id ) != trx_idx.end();
} FC_CAPTURE_AND_RETHROW() }

block_id_type database::find_block_id_for_num( uint32_t block_num )const
{
   try
   {
      if( block_num == 0 )
         return block_id_type();

      // Reversible blocks are *usually* in the TAPOS buffer.  Since this
      // is the fastest check, we do it first.
      block_summary_id_type bsid = block_num & 0xFFFF;
      const block_summary_object* bs = find< block_summary_object, by_id >( bsid );
      if( bs != nullptr )
      {
         if( protocol::block_header::num_from_id(bs->block_id) == block_num )
            return bs->block_id;
      }

      // Next we query the block log.   Irreversible blocks are here.
      auto b = _block_log.read_block_by_num( block_num );
      if( b.valid() )
         return b->id();

      // Finally we query the fork DB.
      shared_ptr< fork_item > fitem = _fork_db.fetch_block_on_main_branch_by_number( block_num );
      if( fitem )
         return fitem->id;

      return block_id_type();
   }
   FC_CAPTURE_AND_RETHROW( (block_num) )
}

block_id_type database::get_block_id_for_num( uint32_t block_num )const
{
   block_id_type bid = find_block_id_for_num( block_num );
   FC_ASSERT( bid != block_id_type() );
   return bid;
}


optional<signed_block> database::fetch_block_by_id( const block_id_type& id )const
{ try {
   auto b = _fork_db.fetch_block( id );
   if( !b )
   {
      auto tmp = _block_log.read_block_by_num( protocol::block_header::num_from_id( id ) );

      if( tmp && tmp->id() == id )
         return tmp;

      tmp.reset();
      return tmp;
   }

   return b->data;
} FC_CAPTURE_AND_RETHROW() }

optional<signed_block> database::fetch_block_by_number( uint32_t block_num )const
{ try {
   optional< signed_block > b;

   auto results = _fork_db.fetch_block_by_number( block_num );
   if( results.size() == 1 )
      b = results[0]->data;
   else
      b = _block_log.read_block_by_num( block_num );

   return b;
} FC_LOG_AND_RETHROW() }

const signed_transaction database::get_recent_transaction( const transaction_id_type& trx_id ) const
{ try {
   auto& index = get_index<transaction_index>().indices().get<by_trx_id>();
   auto itr = index.find(trx_id);
   FC_ASSERT(itr != index.end());
   signed_transaction trx;
   fc::raw::unpack_from_buffer( itr->packed_trx, trx );
   return trx;;
} FC_CAPTURE_AND_RETHROW() }

std::vector< block_id_type > database::get_block_ids_on_fork( block_id_type head_of_fork ) const
{ try {
   pair<fork_database::branch_type, fork_database::branch_type> branches = _fork_db.fetch_branch_from(head_block_id(), head_of_fork);
   if( !((branches.first.back()->previous_id() == branches.second.back()->previous_id())) )
   {
      edump( (head_of_fork)
             (head_block_id())
             (branches.first.size())
             (branches.second.size()) );
      assert(branches.first.back()->previous_id() == branches.second.back()->previous_id());
   }
   std::vector< block_id_type > result;
   for( const item_ptr& fork_block : branches.second )
      result.emplace_back(fork_block->id);
   result.emplace_back(branches.first.back()->previous_id());
   return result;
} FC_CAPTURE_AND_RETHROW() }

chain_id_type database::get_chain_id() const
{
   return steem_chain_id;
}

void database::set_chain_id( const std::string& _chain_id_name )
{
   steem_chain_id = generate_chain_id( _chain_id_name );
}

const witness_object& database::get_witness( const account_name_type& name ) const
{ try {
   return get< witness_object, by_name >( name );
} FC_CAPTURE_AND_RETHROW( (name) ) }

const witness_object* database::find_witness( const account_name_type& name ) const
{
   return find< witness_object, by_name >( name );
}

const account_object& database::get_account( const account_name_type& name )const
{ try {
   return get< account_object, by_name >( name );
} FC_CAPTURE_AND_RETHROW( (name) ) }

const account_object* database::find_account( const account_name_type& name )const
{
   return find< account_object, by_name >( name );
}

const comment_object& database::get_comment( const account_name_type& author, const shared_string& permlink )const
{ try {
   return get< comment_object, by_permlink >( boost::make_tuple( author, permlink ) );
} FC_CAPTURE_AND_RETHROW( (author)(permlink) ) }

const comment_object* database::find_comment( const account_name_type& author, const shared_string& permlink )const
{
   return find< comment_object, by_permlink >( boost::make_tuple( author, permlink ) );
}

const comment_object& database::get_comment( const account_name_type& author, const string& permlink )const
{ try {
   return get< comment_object, by_permlink >( boost::make_tuple( author, permlink) );
} FC_CAPTURE_AND_RETHROW( (author)(permlink) ) }

const comment_object* database::find_comment( const account_name_type& author, const string& permlink )const
{
   return find< comment_object, by_permlink >( boost::make_tuple( author, permlink ) );
}

const escrow_object& database::get_escrow( const account_name_type& name, uint32_t escrow_id )const
{ try {
   return get< escrow_object, by_from_id >( boost::make_tuple( name, escrow_id ) );
} FC_CAPTURE_AND_RETHROW( (name)(escrow_id) ) }

const escrow_object* database::find_escrow( const account_name_type& name, uint32_t escrow_id )const
{
   return find< escrow_object, by_from_id >( boost::make_tuple( name, escrow_id ) );
}

const limit_order_object& database::get_limit_order( const account_name_type& name, uint32_t orderid )const
{ try {
   if( !has_hardfork( STEEM_HARDFORK_0_6__127 ) )
      orderid = orderid & 0x0000FFFF;

   return get< limit_order_object, by_account >( boost::make_tuple( name, orderid ) );
} FC_CAPTURE_AND_RETHROW( (name)(orderid) ) }

const limit_order_object* database::find_limit_order( const account_name_type& name, uint32_t orderid )const
{
   if( !has_hardfork( STEEM_HARDFORK_0_6__127 ) )
      orderid = orderid & 0x0000FFFF;

   return find< limit_order_object, by_account >( boost::make_tuple( name, orderid ) );
}

const savings_withdraw_object& database::get_savings_withdraw( const account_name_type& owner, uint32_t request_id )const
{ try {
   return get< savings_withdraw_object, by_from_rid >( boost::make_tuple( owner, request_id ) );
} FC_CAPTURE_AND_RETHROW( (owner)(request_id) ) }

const savings_withdraw_object* database::find_savings_withdraw( const account_name_type& owner, uint32_t request_id )const
{
   return find< savings_withdraw_object, by_from_rid >( boost::make_tuple( owner, request_id ) );
}

const dynamic_global_property_object&database::get_dynamic_global_properties() const
{ try {
   return get< dynamic_global_property_object >();
} FC_CAPTURE_AND_RETHROW() }

const node_property_object& database::get_node_properties() const
{
   return _node_property_object;
}

const feed_history_object& database::get_feed_history()const
{ try {
   return get< feed_history_object >();
} FC_CAPTURE_AND_RETHROW() }

const witness_schedule_object& database::get_witness_schedule_object()const
{ try {
   return get< witness_schedule_object >();
} FC_CAPTURE_AND_RETHROW() }

const hardfork_property_object& database::get_hardfork_property_object()const
{ try {
   return get< hardfork_property_object >();
} FC_CAPTURE_AND_RETHROW() }

const time_point_sec database::calculate_discussion_payout_time( const comment_object& comment )const
{
   if( has_hardfork( STEEM_HARDFORK_0_17__769 ) || comment.parent_author == STEEM_ROOT_POST_PARENT )
      return comment.cashout_time;
   else
      return get< comment_object >( comment.root_comment ).cashout_time;
}

const reward_fund_object& database::get_reward_fund( const comment_object& c ) const
{
   return get< reward_fund_object, by_name >( STEEM_POST_REWARD_FUND_NAME );
}

#pragma message( "After HF20 passes, re-apply the commit titled 'Remove now-redundant sufficient funds checks #1811'" )
void database::pay_fee( const account_object& account, asset fee )
{
   FC_ASSERT( fee.amount >= 0 ); /// NOTE if this fails then validate() on some operation is probably wrong
   if( fee.amount == 0 )
      return;

   FC_ASSERT( account.balance >= fee );
   adjust_balance( account, -fee );
   adjust_supply( -fee );
}

uint32_t database::witness_participation_rate()const
{
   const dynamic_global_property_object& dpo = get_dynamic_global_properties();
   return uint64_t(STEEM_100_PERCENT) * dpo.recent_slots_filled.popcount() / 128;
}

void database::add_checkpoints( const flat_map< uint32_t, block_id_type >& checkpts )
{
   for( const auto& i : checkpts )
      _checkpoints[i.first] = i.second;
}

bool database::before_last_checkpoint()const
{
   return (_checkpoints.size() > 0) && (_checkpoints.rbegin()->first >= head_block_num());
}

/**
 * Push block "may fail" in which case every partial change is unwound.  After
 * push block is successful the block is appended to the chain database on disk.
 *
 * @return true if we switched forks as a result of this push.
 */
bool database::push_block(const signed_block& new_block, uint32_t skip)
{
   //fc::time_point begin_time = fc::time_point::now();

   bool result;
   detail::with_skip_flags( *this, skip, [&]()
   {
      with_write_lock( [&]()
      {
         detail::without_pending_transactions( *this, std::move(_pending_tx), [&]()
         {
            try
            {
               result = _push_block(new_block);
            }
            FC_CAPTURE_AND_RETHROW( (new_block) )
         });
      });
   });

   //fc::time_point end_time = fc::time_point::now();
   //fc::microseconds dt = end_time - begin_time;
   //if( ( new_block.block_num() % 10000 ) == 0 )
   //   ilog( "push_block ${b} took ${t} microseconds", ("b", new_block.block_num())("t", dt.count()) );
   return result;
}

void database::_maybe_warn_multiple_production( uint32_t height )const
{
   auto blocks = _fork_db.fetch_block_by_number( height );
   if( blocks.size() > 1 )
   {
      vector< std::pair< account_name_type, fc::time_point_sec > > witness_time_pairs;
      for( const auto& b : blocks )
      {
         witness_time_pairs.push_back( std::make_pair( b->data.witness, b->data.timestamp ) );
      }

      ilog( "Encountered block num collision at block ${n} due to a fork, witnesses are: ${w}", ("n", height)("w", witness_time_pairs) );
   }
   return;
}

bool database::_push_block(const signed_block& new_block)
{ try {
   uint32_t skip = get_node_properties().skip_flags;
   //uint32_t skip_undo_db = skip & skip_undo_block;

   if( !(skip&skip_fork_db) )
   {
      shared_ptr<fork_item> new_head = _fork_db.push_block(new_block);
      _maybe_warn_multiple_production( new_head->num );

      //If the head block from the longest chain does not build off of the current head, we need to switch forks.
      if( new_head->data.previous != head_block_id() )
      {
         //If the newly pushed block is the same height as head, we get head back in new_head
         //Only switch forks if new_head is actually higher than head
         if( new_head->data.block_num() > head_block_num() )
         {
            // wlog( "Switching to fork: ${id}", ("id",new_head->data.id()) );
            auto branches = _fork_db.fetch_branch_from(new_head->data.id(), head_block_id());

            // pop blocks until we hit the forked block
            while( head_block_id() != branches.second.back()->data.previous )
               pop_block();

            // push all blocks on the new fork
            for( auto ritr = branches.first.rbegin(); ritr != branches.first.rend(); ++ritr )
            {
                // ilog( "pushing blocks from fork ${n} ${id}", ("n",(*ritr)->data.block_num())("id",(*ritr)->data.id()) );
                optional<fc::exception> except;
                try
                {
                   auto session = start_undo_session( true );
                   apply_block( (*ritr)->data, skip );
                   session.push();
                }
                catch ( const fc::exception& e ) { except = e; }
                if( except )
                {
                   // wlog( "exception thrown while switching forks ${e}", ("e",except->to_detail_string() ) );
                   // remove the rest of branches.first from the fork_db, those blocks are invalid
                   while( ritr != branches.first.rend() )
                   {
                      _fork_db.remove( (*ritr)->data.id() );
                      ++ritr;
                   }
                   _fork_db.set_head( branches.second.front() );

                   // pop all blocks from the bad fork
                   while( head_block_id() != branches.second.back()->data.previous )
                      pop_block();

                   // restore all blocks from the good fork
                   for( auto ritr = branches.second.rbegin(); ritr != branches.second.rend(); ++ritr )
                   {
                      auto session = start_undo_session( true );
                      apply_block( (*ritr)->data, skip );
                      session.push();
                   }
                   throw *except;
                }
            }
            return true;
         }
         else
            return false;
      }
   }

   try
   {
      auto session = start_undo_session( true );
      apply_block(new_block, skip);
      session.push();
   }
   catch( const fc::exception& e )
   {
      elog("Failed to push new block:\n${e}", ("e", e.to_detail_string()));
      _fork_db.remove(new_block.id());
      throw;
   }

   return false;
} FC_CAPTURE_AND_RETHROW() }

/**
 * Attempts to push the transaction into the pending queue
 *
 * When called to push a locally generated transaction, set the skip_block_size_check bit on the skip argument. This
 * will allow the transaction to be pushed even if it causes the pending block size to exceed the maximum block size.
 * Although the transaction will probably not propagate further now, as the peers are likely to have their pending
 * queues full as well, it will be kept in the queue to be propagated later when a new block flushes out the pending
 * queues.
 */
void database::push_transaction( const signed_transaction& trx, uint32_t skip )
{
   try
   {
      try
      {
         FC_ASSERT( fc::raw::pack_size(trx) <= (get_dynamic_global_properties().maximum_block_size - 256) );
         set_producing( true );
         detail::with_skip_flags( *this, skip,
            [&]()
            {
               with_write_lock( [&]()
               {
                  _push_transaction( trx );
               });
            });
         set_producing( false );
      }
      catch( ... )
      {
         set_producing( false );
         throw;
      }
   }
   FC_CAPTURE_AND_RETHROW( (trx) )
}

void database::_push_transaction( const signed_transaction& trx )
{
   // If this is the first transaction pushed after applying a block, start a new undo session.
   // This allows us to quickly rewind to the clean state of the head block, in case a new block arrives.
   if( !_pending_tx_session.valid() )
      _pending_tx_session = start_undo_session( true );

   // Create a temporary undo session as a child of _pending_tx_session.
   // The temporary session will be discarded by the destructor if
   // _apply_transaction fails.  If we make it to merge(), we
   // apply the changes.

   auto temp_session = start_undo_session( true );
   _apply_transaction( trx );
   _pending_tx.push_back( trx );

   notify_changed_objects();
   // The transaction applied successfully. Merge its changes into the pending block session.
   temp_session.squash();

   // notify anyone listening to pending transactions
   notify_on_pending_transaction( trx );
}

signed_block database::generate_block(
   fc::time_point_sec when,
   const account_name_type& witness_owner,
   const fc::ecc::private_key& block_signing_private_key,
   uint32_t skip /* = 0 */
   )
{
   signed_block result;
   detail::with_skip_flags( *this, skip, [&]()
   {
      try
      {
         result = _generate_block( when, witness_owner, block_signing_private_key );
      }
      FC_CAPTURE_AND_RETHROW( (witness_owner) )
   });
   return result;
}


signed_block database::_generate_block(
   fc::time_point_sec when,
   const account_name_type& witness_owner,
   const fc::ecc::private_key& block_signing_private_key
   )
{
   uint32_t skip = get_node_properties().skip_flags;
   uint32_t slot_num = get_slot_at_time( when );
   FC_ASSERT( slot_num > 0 );
   string scheduled_witness = get_scheduled_witness( slot_num );
   FC_ASSERT( scheduled_witness == witness_owner );

   const auto& witness_obj = get_witness( witness_owner );

   if( !(skip & skip_witness_signature) )
      FC_ASSERT( witness_obj.signing_key == block_signing_private_key.get_public_key() );

   static const size_t max_block_header_size = fc::raw::pack_size( signed_block_header() ) + 4;
   auto maximum_block_size = get_dynamic_global_properties().maximum_block_size; //STEEM_MAX_BLOCK_SIZE;
   size_t total_block_size = max_block_header_size;

   signed_block pending_block;

   with_write_lock( [&]()
   {
      //
      // The following code throws away existing pending_tx_session and
      // rebuilds it by re-applying pending transactions.
      //
      // This rebuild is necessary because pending transactions' validity
      // and semantics may have changed since they were received, because
      // time-based semantics are evaluated based on the current block
      // time.  These changes can only be reflected in the database when
      // the value of the "when" variable is known, which means we need to
      // re-apply pending transactions in this method.
      //
      _pending_tx_session.reset();
      _pending_tx_session = start_undo_session( true );

      uint64_t postponed_tx_count = 0;
      // pop pending state (reset to head block state)
      for( const signed_transaction& tx : _pending_tx )
      {
         // Only include transactions that have not expired yet for currently generating block,
         // this should clear problem transactions and allow block production to continue

         if( tx.expiration < when )
            continue;

         uint64_t new_total_size = total_block_size + fc::raw::pack_size( tx );

         // postpone transaction if it would make block too big
         if( new_total_size >= maximum_block_size )
         {
            postponed_tx_count++;
            continue;
         }

         try
         {
            auto temp_session = start_undo_session( true );
            _apply_transaction( tx );
            temp_session.squash();

            total_block_size += fc::raw::pack_size( tx );
            pending_block.transactions.push_back( tx );
         }
         catch ( const fc::exception& e )
         {
            // Do nothing, transaction will not be re-applied
            //wlog( "Transaction was not processed while generating block due to ${e}", ("e", e) );
            //wlog( "The transaction was ${t}", ("t", tx) );
         }
      }
      if( postponed_tx_count > 0 )
      {
         wlog( "Postponed ${n} transactions due to block size limit", ("n", postponed_tx_count) );
      }

      _pending_tx_session.reset();
   });

   // We have temporarily broken the invariant that
   // _pending_tx_session is the result of applying _pending_tx, as
   // _pending_tx now consists of the set of postponed transactions.
   // However, the push_block() call below will re-create the
   // _pending_tx_session.

   pending_block.previous = head_block_id();
   pending_block.timestamp = when;
   pending_block.transaction_merkle_root = pending_block.calculate_merkle_root();
   pending_block.witness = witness_owner;
   if( has_hardfork( STEEM_HARDFORK_0_5__54 ) )
   {
      const auto& witness = get_witness( witness_owner );

      if( witness.running_version != STEEM_BLOCKCHAIN_VERSION )
         pending_block.extensions.insert( block_header_extensions( STEEM_BLOCKCHAIN_VERSION ) );

      const auto& hfp = get_hardfork_property_object();

      if( hfp.current_hardfork_version < STEEM_BLOCKCHAIN_VERSION // Binary is newer hardfork than has been applied
         && ( witness.hardfork_version_vote != _hardfork_versions[ hfp.last_hardfork + 1 ] || witness.hardfork_time_vote != _hardfork_times[ hfp.last_hardfork + 1 ] ) ) // Witness vote does not match binary configuration
      {
         // Make vote match binary configuration
         pending_block.extensions.insert( block_header_extensions( hardfork_version_vote( _hardfork_versions[ hfp.last_hardfork + 1 ], _hardfork_times[ hfp.last_hardfork + 1 ] ) ) );
      }
      else if( hfp.current_hardfork_version == STEEM_BLOCKCHAIN_VERSION // Binary does not know of a new hardfork
         && witness.hardfork_version_vote > STEEM_BLOCKCHAIN_VERSION ) // Voting for hardfork in the future, that we do not know of...
      {
         // Make vote match binary configuration. This is vote to not apply the new hardfork.
         pending_block.extensions.insert( block_header_extensions( hardfork_version_vote( _hardfork_versions[ hfp.last_hardfork ], _hardfork_times[ hfp.last_hardfork ] ) ) );
      }
   }

   if( !(skip & skip_witness_signature) )
      pending_block.sign( block_signing_private_key );

   // TODO:  Move this to _push_block() so session is restored.
   if( !(skip & skip_block_size_check) )
   {
      FC_ASSERT( fc::raw::pack_size(pending_block) <= STEEM_MAX_BLOCK_SIZE );
   }

   push_block( pending_block, skip );

   return pending_block;
}

/**
 * Removes the most recent block from the database and
 * undoes any changes it made.
 */
void database::pop_block()
{
   try
   {
      _pending_tx_session.reset();
      auto head_id = head_block_id();

      /// save the head block so we can recover its transactions
      optional<signed_block> head_block = fetch_block_by_id( head_id );
      STEEM_ASSERT( head_block.valid(), pop_empty_chain, "there are no blocks to pop" );

      _fork_db.pop_block();
      undo();

      _popped_tx.insert( _popped_tx.begin(), head_block->transactions.begin(), head_block->transactions.end() );

   }
   FC_CAPTURE_AND_RETHROW()
}

void database::clear_pending()
{
   try
   {
      assert( (_pending_tx.size() == 0) || _pending_tx_session.valid() );
      _pending_tx.clear();
      _pending_tx_session.reset();
   }
   FC_CAPTURE_AND_RETHROW()
}

void database::notify_pre_apply_operation( operation_notification& note )
{
   note.trx_id       = _current_trx_id;
   note.block        = _current_block_num;
   note.trx_in_block = _current_trx_in_block;
   note.op_in_trx    = _current_op_in_trx;

   STEEM_TRY_NOTIFY( pre_apply_operation, note )
}

void database::notify_post_apply_operation( const operation_notification& note )
{
   STEEM_TRY_NOTIFY( post_apply_operation, note )
}

inline const void database::push_virtual_operation( const operation& op, bool force )
{
   if( !force )
   {
      #if defined( IS_LOW_MEM ) && ! defined( IS_TEST_NET )
      return;
      #endif
   }

   FC_ASSERT( is_virtual_operation( op ) );
   operation_notification note(op);
   notify_pre_apply_operation( note );
   notify_post_apply_operation( note );
}

void database::notify_applied_block( const signed_block& block )
{
   STEEM_TRY_NOTIFY( applied_block, block )
}

void database::notify_on_pending_transaction( const signed_transaction& tx )
{
   STEEM_TRY_NOTIFY( on_pending_transaction, tx )
}

void database::notify_on_pre_apply_transaction( const signed_transaction& tx )
{
   STEEM_TRY_NOTIFY( on_pre_apply_transaction, tx )
}

void database::notify_on_applied_transaction( const signed_transaction& tx )
{
   STEEM_TRY_NOTIFY( on_applied_transaction, tx )
}

account_name_type database::get_scheduled_witness( uint32_t slot_num )const
{
   const dynamic_global_property_object& dpo = get_dynamic_global_properties();
   const witness_schedule_object& wso = get_witness_schedule_object();
   uint64_t current_aslot = dpo.current_aslot + slot_num;
   return wso.current_shuffled_witnesses[ current_aslot % wso.num_scheduled_witnesses ];
}

fc::time_point_sec database::get_slot_time(uint32_t slot_num)const
{
   if( slot_num == 0 )
      return fc::time_point_sec();

   auto interval = STEEM_BLOCK_INTERVAL;
   const dynamic_global_property_object& dpo = get_dynamic_global_properties();

   if( head_block_num() == 0 )
   {
      // n.b. first block is at genesis_time plus one block interval
      fc::time_point_sec genesis_time = dpo.time;
      return genesis_time + slot_num * interval;
   }

   int64_t head_block_abs_slot = head_block_time().sec_since_epoch() / interval;
   fc::time_point_sec head_slot_time( head_block_abs_slot * interval );

   // "slot 0" is head_slot_time
   // "slot 1" is head_slot_time,
   //   plus maint interval if head block is a maint block
   //   plus block interval if head block is not a maint block
   return head_slot_time + (slot_num * interval);
}

uint32_t database::get_slot_at_time(fc::time_point_sec when)const
{
   fc::time_point_sec first_slot_time = get_slot_time( 1 );
   if( when < first_slot_time )
      return 0;
   return (when - first_slot_time).to_seconds() / STEEM_BLOCK_INTERVAL + 1;
}

/**
 *  Converts STEEM into sbd and adds it to to_account while reducing the STEEM supply
 *  by STEEM and increasing the sbd supply by the specified amount.
 */
std::pair< asset, asset > database::create_sbd( const account_object& to_account, asset steem, bool to_reward_balance )
{
   std::pair< asset, asset > assets( asset( 0, SBD_SYMBOL ), asset( 0, STEEM_SYMBOL ) );

   try
   {
      if( steem.amount == 0 )
         return assets;

      const auto& median_price = get_feed_history().current_median_history;
      const auto& gpo = get_dynamic_global_properties();

      if( !median_price.is_null() )
      {
         auto to_sbd = ( gpo.sbd_print_rate * steem.amount ) / STEEM_100_PERCENT;
         auto to_steem = steem.amount - to_sbd;

         auto sbd = asset( to_sbd, STEEM_SYMBOL ) * median_price;

         if( to_reward_balance )
         {
            adjust_reward_balance( to_account, sbd );
            adjust_reward_balance( to_account, asset( to_steem, STEEM_SYMBOL ) );
         }
         else
         {
            adjust_balance( to_account, sbd );
            adjust_balance( to_account, asset( to_steem, STEEM_SYMBOL ) );
         }

         adjust_supply( asset( -to_sbd, STEEM_SYMBOL ) );
         adjust_supply( sbd );
         assets.first = sbd;
         assets.second = asset( to_steem, STEEM_SYMBOL );
      }
      else
      {
         adjust_balance( to_account, steem );
         assets.second = steem;
      }
   }
   FC_CAPTURE_LOG_AND_RETHROW( (to_account.name)(steem) )

   return assets;
}

/**
 * @param to_account - the account to receive the new vesting shares
 * @param STEEM - STEEM to be converted to vesting shares
 */
asset database::create_vesting( const account_object& to_account, asset steem, bool to_reward_balance )
{
   try
   {
      const auto& cprops = get_dynamic_global_properties();

      /**
       *  The ratio of total_vesting_shares / total_vesting_fund_steem should not
       *  change as the result of the user adding funds
       *
       *  V / C  = (V+Vn) / (C+Cn)
       *
       *  Simplifies to Vn = (V * Cn ) / C
       *
       *  If Cn equals o.amount, then we must solve for Vn to know how many new vesting shares
       *  the user should receive.
       *
       *  128 bit math is requred due to multiplying of 64 bit numbers. This is done in asset and price.
       */
      asset new_vesting = steem * ( to_reward_balance ? cprops.get_reward_vesting_share_price() : cprops.get_vesting_share_price() );

      modify( to_account, [&]( account_object& to )
      {
         if( to_reward_balance )
         {
            to.reward_vesting_balance += new_vesting;
            to.reward_vesting_steem += steem;
         }
         else
            to.vesting_shares += new_vesting;
      } );

      modify( cprops, [&]( dynamic_global_property_object& props )
      {
         if( to_reward_balance )
         {
            props.pending_rewarded_vesting_shares += new_vesting;
            props.pending_rewarded_vesting_steem += steem;
         }
         else
         {
            props.total_vesting_fund_steem += steem;
            props.total_vesting_shares += new_vesting;
         }
      } );

      if( !to_reward_balance )
         adjust_proxied_witness_votes( to_account, new_vesting.amount );

      return new_vesting;
   }
   FC_CAPTURE_AND_RETHROW( (to_account.name)(steem) )
}

fc::sha256 database::get_pow_target()const
{
   const auto& dgp = get_dynamic_global_properties();
   fc::sha256 target;
   target._hash[0] = -1;
   target._hash[1] = -1;
   target._hash[2] = -1;
   target._hash[3] = -1;
   target = target >> ((dgp.num_pow_witnesses/4)+4);
   return target;
}

uint32_t database::get_pow_summary_target()const
{
   const dynamic_global_property_object& dgp = get_dynamic_global_properties();
   if( dgp.num_pow_witnesses >= 1004 )
      return 0;

   if( has_hardfork( STEEM_HARDFORK_0_16__551 ) )
      return (0xFE00 - 0x0040 * dgp.num_pow_witnesses ) << 0x10;
   else
      return (0xFC00 - 0x0040 * dgp.num_pow_witnesses) << 0x10;
}

void database::adjust_proxied_witness_votes( const account_object& a,
                                   const std::array< share_type, STEEM_MAX_PROXY_RECURSION_DEPTH+1 >& delta,
                                   int depth )
{
   if( a.proxy != STEEM_PROXY_TO_SELF_ACCOUNT )
   {
      /// nested proxies are not supported, vote will not propagate
      if( depth >= STEEM_MAX_PROXY_RECURSION_DEPTH )
         return;

      const auto& proxy = get_account( a.proxy );

      modify( proxy, [&]( account_object& a )
      {
         for( int i = STEEM_MAX_PROXY_RECURSION_DEPTH - depth - 1; i >= 0; --i )
         {
            a.proxied_vsf_votes[i+depth] += delta[i];
         }
      } );

      adjust_proxied_witness_votes( proxy, delta, depth + 1 );
   }
   else
   {
      share_type total_delta = 0;
      for( int i = STEEM_MAX_PROXY_RECURSION_DEPTH - depth; i >= 0; --i )
         total_delta += delta[i];
      adjust_witness_votes( a, total_delta );
   }
}

void database::adjust_proxied_witness_votes( const account_object& a, share_type delta, int depth )
{
   if( a.proxy != STEEM_PROXY_TO_SELF_ACCOUNT )
   {
      /// nested proxies are not supported, vote will not propagate
      if( depth >= STEEM_MAX_PROXY_RECURSION_DEPTH )
         return;

      const auto& proxy = get_account( a.proxy );

      modify( proxy, [&]( account_object& a )
      {
         a.proxied_vsf_votes[depth] += delta;
      } );

      adjust_proxied_witness_votes( proxy, delta, depth + 1 );
   }
   else
   {
     adjust_witness_votes( a, delta );
   }
}

void database::adjust_witness_votes( const account_object& a, share_type delta )
{
   const auto& vidx = get_index< witness_vote_index >().indices().get< by_account_witness >();
   auto itr = vidx.lower_bound( boost::make_tuple( a.name, account_name_type() ) );
   while( itr != vidx.end() && itr->account == a.name )
   {
      adjust_witness_vote( get< witness_object, by_name >(itr->witness), delta );
      ++itr;
   }
}

void database::adjust_witness_vote( const witness_object& witness, share_type delta )
{
   const witness_schedule_object& wso = get_witness_schedule_object();
   modify( witness, [&]( witness_object& w )
   {
      auto delta_pos = w.votes.value * (wso.current_virtual_time - w.virtual_last_update);
      w.virtual_position += delta_pos;

      w.virtual_last_update = wso.current_virtual_time;
      w.votes += delta;
      FC_ASSERT( w.votes <= get_dynamic_global_properties().total_vesting_shares.amount, "", ("w.votes", w.votes)("props",get_dynamic_global_properties().total_vesting_shares) );

      if( has_hardfork( STEEM_HARDFORK_0_2 ) )
         w.virtual_scheduled_time = w.virtual_last_update + (STEEM_VIRTUAL_SCHEDULE_LAP_LENGTH2 - w.virtual_position)/(w.votes.value+1);
      else
         w.virtual_scheduled_time = w.virtual_last_update + (STEEM_VIRTUAL_SCHEDULE_LAP_LENGTH - w.virtual_position)/(w.votes.value+1);

      /** witnesses with a low number of votes could overflow the time field and end up with a scheduled time in the past */
      if( has_hardfork( STEEM_HARDFORK_0_4 ) )
      {
         if( w.virtual_scheduled_time < wso.current_virtual_time )
            w.virtual_scheduled_time = fc::uint128::max_value();
      }
   } );
}

void database::clear_witness_votes( const account_object& a )
{
   const auto& vidx = get_index< witness_vote_index >().indices().get<by_account_witness>();
   auto itr = vidx.lower_bound( boost::make_tuple( a.name, account_name_type() ) );
   while( itr != vidx.end() && itr->account == a.name )
   {
      const auto& current = *itr;
      ++itr;
      remove(current);
   }

   if( has_hardfork( STEEM_HARDFORK_0_6__104 ) )
      modify( a, [&](account_object& acc )
      {
         acc.witnesses_voted_for = 0;
      });
}

void database::clear_null_account_balance()
{
   if( !has_hardfork( STEEM_HARDFORK_0_14__327 ) ) return;

   const auto& null_account = get_account( STEEM_NULL_ACCOUNT );
   asset total_steem( 0, STEEM_SYMBOL );
   asset total_sbd( 0, SBD_SYMBOL );

   if( null_account.balance.amount > 0 )
   {
      total_steem += null_account.balance;
      adjust_balance( null_account, -null_account.balance );
   }

   if( null_account.savings_balance.amount > 0 )
   {
      total_steem += null_account.savings_balance;
      adjust_savings_balance( null_account, -null_account.savings_balance );
   }

   if( null_account.sbd_balance.amount > 0 )
   {
      total_sbd += null_account.sbd_balance;
      adjust_balance( null_account, -null_account.sbd_balance );
   }

   if( null_account.savings_sbd_balance.amount > 0 )
   {
      total_sbd += null_account.savings_sbd_balance;
      adjust_savings_balance( null_account, -null_account.savings_sbd_balance );
   }

   if( null_account.vesting_shares.amount > 0 )
   {
      const auto& gpo = get_dynamic_global_properties();
      auto converted_steem = null_account.vesting_shares * gpo.get_vesting_share_price();

      modify( gpo, [&]( dynamic_global_property_object& g )
      {
         g.total_vesting_shares -= null_account.vesting_shares;
         g.total_vesting_fund_steem -= converted_steem;
      });

      modify( null_account, [&]( account_object& a )
      {
         a.vesting_shares.amount = 0;
      });

      total_steem += converted_steem;
   }

   if( null_account.reward_steem_balance.amount > 0 )
   {
      total_steem += null_account.reward_steem_balance;
      adjust_reward_balance( null_account, -null_account.reward_steem_balance );
   }

   if( null_account.reward_sbd_balance.amount > 0 )
   {
      total_sbd += null_account.reward_sbd_balance;
      adjust_reward_balance( null_account, -null_account.reward_sbd_balance );
   }

   if( null_account.reward_vesting_balance.amount > 0 )
   {
      const auto& gpo = get_dynamic_global_properties();

      total_steem += null_account.reward_vesting_steem;

      modify( gpo, [&]( dynamic_global_property_object& g )
      {
         g.pending_rewarded_vesting_shares -= null_account.reward_vesting_balance;
         g.pending_rewarded_vesting_steem -= null_account.reward_vesting_steem;
      });

      modify( null_account, [&]( account_object& a )
      {
         a.reward_vesting_steem.amount = 0;
         a.reward_vesting_balance.amount = 0;
      });
   }

   if( total_steem.amount > 0 )
      adjust_supply( -total_steem );

   if( total_sbd.amount > 0 )
      adjust_supply( -total_sbd );
}

/**
 * This method updates total_reward_shares2 on DGPO, and children_rshares2 on comments, when a comment's rshares2 changes
 * from old_rshares2 to new_rshares2.  Maintaining invariants that children_rshares2 is the sum of all descendants' rshares2,
 * and dgpo.total_reward_shares2 is the total number of rshares2 outstanding.
 */
void database::adjust_rshares2( const comment_object& c, fc::uint128_t old_rshares2, fc::uint128_t new_rshares2 )
{

   const auto& dgpo = get_dynamic_global_properties();
   modify( dgpo, [&]( dynamic_global_property_object& p )
   {
      p.total_reward_shares2 -= old_rshares2;
      p.total_reward_shares2 += new_rshares2;
   } );
}

void database::update_owner_authority( const account_object& account, const authority& owner_authority )
{
   if( head_block_num() >= STEEM_OWNER_AUTH_HISTORY_TRACKING_START_BLOCK_NUM )
   {
      create< owner_authority_history_object >( [&]( owner_authority_history_object& hist )
      {
         hist.account = account.name;
         hist.previous_owner_authority = get< account_authority_object, by_account >( account.name ).owner;
         hist.last_valid_time = head_block_time();
      });
   }

   modify( get< account_authority_object, by_account >( account.name ), [&]( account_authority_object& auth )
   {
      auth.owner = owner_authority;
      auth.last_owner_update = head_block_time();
   });
}

void database::process_vesting_withdrawals()
{
   const auto& widx = get_index< account_index, by_next_vesting_withdrawal >();
   const auto& didx = get_index< withdraw_vesting_route_index, by_withdraw_route >();
   auto current = widx.begin();

   const auto& cprops = get_dynamic_global_properties();

   while( current != widx.end() && current->next_vesting_withdrawal <= head_block_time() )
   {
      const auto& from_account = *current; ++current;

      /**
      *  Let T = total tokens in vesting fund
      *  Let V = total vesting shares
      *  Let v = total vesting shares being cashed out
      *
      *  The user may withdraw  vT / V tokens
      */
      share_type to_withdraw;
      if ( from_account.to_withdraw - from_account.withdrawn < from_account.vesting_withdraw_rate.amount )
         to_withdraw = std::min( from_account.vesting_shares.amount, from_account.to_withdraw % from_account.vesting_withdraw_rate.amount ).value;
      else
         to_withdraw = std::min( from_account.vesting_shares.amount, from_account.vesting_withdraw_rate.amount ).value;

      share_type vests_deposited_as_steem = 0;
      share_type vests_deposited_as_vests = 0;
      asset total_steem_converted = asset( 0, STEEM_SYMBOL );

      // Do two passes, the first for vests, the second for steem. Try to maintain as much accuracy for vests as possible.
      for( auto itr = didx.upper_bound( boost::make_tuple( from_account.name, account_name_type() ) );
           itr != didx.end() && itr->from_account == from_account.name;
           ++itr )
      {
         if( itr->auto_vest )
         {
            share_type to_deposit = ( ( fc::uint128_t ( to_withdraw.value ) * itr->percent ) / STEEM_100_PERCENT ).to_uint64();
            vests_deposited_as_vests += to_deposit;

            if( to_deposit > 0 )
            {
               const auto& to_account = get< account_object, by_name >( itr->to_account );

               modify( to_account, [&]( account_object& a )
               {
                  a.vesting_shares.amount += to_deposit;
               });

               adjust_proxied_witness_votes( to_account, to_deposit );

               push_virtual_operation( fill_vesting_withdraw_operation( from_account.name, to_account.name, asset( to_deposit, VESTS_SYMBOL ), asset( to_deposit, VESTS_SYMBOL ) ) );
            }
         }
      }

      for( auto itr = didx.upper_bound( boost::make_tuple( from_account.name, account_name_type() ) );
           itr != didx.end() && itr->from_account == from_account.name;
           ++itr )
      {
         if( !itr->auto_vest )
         {
            const auto& to_account = get< account_object, by_name >( itr->to_account );

            share_type to_deposit = ( ( fc::uint128_t ( to_withdraw.value ) * itr->percent ) / STEEM_100_PERCENT ).to_uint64();
            vests_deposited_as_steem += to_deposit;
            auto converted_steem = asset( to_deposit, VESTS_SYMBOL ) * cprops.get_vesting_share_price();
            total_steem_converted += converted_steem;

            if( to_deposit > 0 )
            {
               modify( to_account, [&]( account_object& a )
               {
                  a.balance += converted_steem;
               });

               modify( cprops, [&]( dynamic_global_property_object& o )
               {
                  o.total_vesting_fund_steem -= converted_steem;
                  o.total_vesting_shares.amount -= to_deposit;
               });

               push_virtual_operation( fill_vesting_withdraw_operation( from_account.name, to_account.name, asset( to_deposit, VESTS_SYMBOL), converted_steem ) );
            }
         }
      }

      share_type to_convert = to_withdraw - vests_deposited_as_steem - vests_deposited_as_vests;
      FC_ASSERT( to_convert >= 0, "Deposited more vests than were supposed to be withdrawn" );

      auto converted_steem = asset( to_convert, VESTS_SYMBOL ) * cprops.get_vesting_share_price();

      modify( from_account, [&]( account_object& a )
      {
         a.vesting_shares.amount -= to_withdraw;
         a.balance += converted_steem;
         a.withdrawn += to_withdraw;

         if( a.withdrawn >= a.to_withdraw || a.vesting_shares.amount == 0 )
         {
            a.vesting_withdraw_rate.amount = 0;
            a.next_vesting_withdrawal = fc::time_point_sec::maximum();
         }
         else
         {
            a.next_vesting_withdrawal += fc::seconds( STEEM_VESTING_WITHDRAW_INTERVAL_SECONDS );
         }
      });

      modify( cprops, [&]( dynamic_global_property_object& o )
      {
         o.total_vesting_fund_steem -= converted_steem;
         o.total_vesting_shares.amount -= to_convert;
      });

      if( to_withdraw > 0 )
         adjust_proxied_witness_votes( from_account, -to_withdraw );

      push_virtual_operation( fill_vesting_withdraw_operation( from_account.name, from_account.name, asset( to_convert, VESTS_SYMBOL ), converted_steem ) );
   }
}

void database::adjust_total_payout( const comment_object& cur, const asset& sbd_created, const asset& curator_sbd_value, const asset& beneficiary_value )
{
   modify( cur, [&]( comment_object& c )
   {
      // input assets should be in sbd
      c.total_payout_value += sbd_created;
      c.curator_payout_value += curator_sbd_value;
      c.beneficiary_payout_value += beneficiary_value;
   } );
   /// TODO: potentially modify author's total payout numbers as well
}

/**
 *  This method will iterate through all comment_vote_objects and give them
 *  (max_rewards * weight) / c.total_vote_weight.
 *
 *  @returns unclaimed rewards.
 */
share_type database::pay_curators( const comment_object& c, share_type& max_rewards )
{
   try
   {
      uint128_t total_weight( c.total_vote_weight );
      //edump( (total_weight)(max_rewards) );
      share_type unclaimed_rewards = max_rewards;

      if( !c.allow_curation_rewards )
      {
         unclaimed_rewards = 0;
         max_rewards = 0;
      }
      else if( c.total_vote_weight > 0 )
      {
         const auto& cvidx = get_index<comment_vote_index>().indices().get<by_comment_weight_voter>();
         auto itr = cvidx.lower_bound( c.id );
         while( itr != cvidx.end() && itr->comment == c.id )
         {
            uint128_t weight( itr->weight );
            auto claim = ( ( max_rewards.value * weight ) / total_weight ).to_uint64();
            if( claim > 0 ) // min_amt is non-zero satoshis
            {
               unclaimed_rewards -= claim;
               const auto& voter = get(itr->voter);
               auto reward = create_vesting( voter, asset( claim, STEEM_SYMBOL ), has_hardfork( STEEM_HARDFORK_0_17__659 ) );

               push_virtual_operation( curation_reward_operation( voter.name, reward, c.author, to_string( c.permlink ) ) );

               #ifndef IS_LOW_MEM
                  modify( voter, [&]( account_object& a )
                  {
                     a.curation_rewards += claim;
                  });
               #endif
            }
            ++itr;
         }
      }
      max_rewards -= unclaimed_rewards;

      return unclaimed_rewards;
   } FC_CAPTURE_AND_RETHROW()
}

void fill_comment_reward_context_local_state( util::comment_reward_context& ctx, const comment_object& comment )
{
   ctx.rshares = comment.net_rshares;
   ctx.reward_weight = comment.reward_weight;
   ctx.max_sbd = comment.max_accepted_payout;
}

share_type database::cashout_comment_helper( util::comment_reward_context& ctx, const comment_object& comment )
{
   try
   {
      share_type claimed_reward = 0;

      if( comment.net_rshares > 0 )
      {
         fill_comment_reward_context_local_state( ctx, comment );

         if( has_hardfork( STEEM_HARDFORK_0_17__774 ) )
         {
            const auto rf = get_reward_fund( comment );
            ctx.reward_curve = rf.author_reward_curve;
            ctx.content_constant = rf.content_constant;
         }

         const share_type reward = util::get_rshare_reward( ctx );
         uint128_t reward_tokens = uint128_t( reward.value );

         if( reward_tokens > 0 )
         {
            share_type curation_tokens = ( ( reward_tokens * get_curation_rewards_percent( comment ) ) / STEEM_100_PERCENT ).to_uint64();
            share_type author_tokens = reward_tokens.to_uint64() - curation_tokens;

            author_tokens += pay_curators( comment, curation_tokens );
            share_type total_beneficiary = 0;
            claimed_reward = author_tokens + curation_tokens;

            for( auto& b : comment.beneficiaries )
            {
               auto benefactor_tokens = ( author_tokens * b.weight ) / STEEM_100_PERCENT;
               auto vest_created = create_vesting( get_account( b.account ), asset( benefactor_tokens, STEEM_SYMBOL ), has_hardfork( STEEM_HARDFORK_0_17__659 ) );
               push_virtual_operation( comment_benefactor_reward_operation( b.account, comment.author, to_string( comment.permlink ), vest_created ) );
               total_beneficiary += benefactor_tokens;
            }

            author_tokens -= total_beneficiary;

            auto sbd_steem     = ( author_tokens * comment.percent_steem_dollars ) / ( 2 * STEEM_100_PERCENT ) ;
            auto vesting_steem = author_tokens - sbd_steem;

            const auto& author = get_account( comment.author );
            auto vest_created = create_vesting( author, asset( vesting_steem, STEEM_SYMBOL ), has_hardfork( STEEM_HARDFORK_0_17__659 ) );
            auto sbd_payout = create_sbd( author, asset( sbd_steem, STEEM_SYMBOL ), has_hardfork( STEEM_HARDFORK_0_17__659 ) );

            adjust_total_payout( comment, sbd_payout.first + to_sbd( sbd_payout.second + asset( vesting_steem, STEEM_SYMBOL ) ), to_sbd( asset( curation_tokens, STEEM_SYMBOL ) ), to_sbd( asset( total_beneficiary, STEEM_SYMBOL ) ) );

            push_virtual_operation( author_reward_operation( comment.author, to_string( comment.permlink ), sbd_payout.first, sbd_payout.second, vest_created ) );
            push_virtual_operation( comment_reward_operation( comment.author, to_string( comment.permlink ), to_sbd( asset( claimed_reward, STEEM_SYMBOL ) ) ) );

            #ifndef IS_LOW_MEM
               modify( comment, [&]( comment_object& c )
               {
                  c.author_rewards += author_tokens;
               });

               modify( get_account( comment.author ), [&]( account_object& a )
               {
                  a.posting_rewards += author_tokens;
               });
            #endif

         }

         if( !has_hardfork( STEEM_HARDFORK_0_17__774 ) )
            adjust_rshares2( comment, util::evaluate_reward_curve( comment.net_rshares.value ), 0 );
      }

      modify( comment, [&]( comment_object& c )
      {
         /**
         * A payout is only made for positive rshares, negative rshares hang around
         * for the next time this post might get an upvote.
         */
         if( c.net_rshares > 0 )
            c.net_rshares = 0;
         c.children_abs_rshares = 0;
         c.abs_rshares  = 0;
         c.vote_rshares = 0;
         c.total_vote_weight = 0;
         c.max_cashout_time = fc::time_point_sec::maximum();

         if( has_hardfork( STEEM_HARDFORK_0_17__769 ) )
         {
            c.cashout_time = fc::time_point_sec::maximum();
         }
         else if( c.parent_author == STEEM_ROOT_POST_PARENT )
         {
            if( has_hardfork( STEEM_HARDFORK_0_12__177 ) && c.last_payout == fc::time_point_sec::min() )
               c.cashout_time = head_block_time() + STEEM_SECOND_CASHOUT_WINDOW;
            else
               c.cashout_time = fc::time_point_sec::maximum();
         }

         c.last_payout = head_block_time();
      } );

      push_virtual_operation( comment_payout_update_operation( comment.author, to_string( comment.permlink ) ) );

      const auto& vote_idx = get_index< comment_vote_index >().indices().get< by_comment_voter >();
      auto vote_itr = vote_idx.lower_bound( comment.id );
      while( vote_itr != vote_idx.end() && vote_itr->comment == comment.id )
      {
         const auto& cur_vote = *vote_itr;
         ++vote_itr;
         if( !has_hardfork( STEEM_HARDFORK_0_12__177 ) || calculate_discussion_payout_time( comment ) != fc::time_point_sec::maximum() )
         {
            modify( cur_vote, [&]( comment_vote_object& cvo )
            {
               cvo.num_changes = -1;
            });
         }
         else
         {
#ifdef CLEAR_VOTES
            remove( cur_vote );
#endif
         }
      }

      return claimed_reward;
   } FC_CAPTURE_AND_RETHROW( (comment) )
}

void database::process_comment_cashout()
{
   /// don't allow any content to get paid out until the website is ready to launch
   /// and people have had a week to start posting.  The first cashout will be the biggest because it
   /// will represent 2+ months of rewards.
   if( !has_hardfork( STEEM_FIRST_CASHOUT_TIME ) )
      return;

   const auto& gpo = get_dynamic_global_properties();
   util::comment_reward_context ctx;
   ctx.current_steem_price = get_feed_history().current_median_history;

   vector< reward_fund_context > funds;
   vector< share_type > steem_awarded;
   const auto& reward_idx = get_index< reward_fund_index, by_id >();

   // Decay recent rshares of each fund
   for( auto itr = reward_idx.begin(); itr != reward_idx.end(); ++itr )
   {
      // Add all reward funds to the local cache and decay their recent rshares
      modify( *itr, [&]( reward_fund_object& rfo )
      {
         fc::microseconds decay_time;

         if( has_hardfork( STEEM_HARDFORK_0_19__1051 ) )
            decay_time = STEEM_RECENT_RSHARES_DECAY_TIME_HF19;
         else
            decay_time = STEEM_RECENT_RSHARES_DECAY_TIME_HF17;

         rfo.recent_claims -= ( rfo.recent_claims * ( head_block_time() - rfo.last_update ).to_seconds() ) / decay_time.to_seconds();
         rfo.last_update = head_block_time();
      });

      reward_fund_context rf_ctx;
      rf_ctx.recent_claims = itr->recent_claims;
      rf_ctx.reward_balance = itr->reward_balance;

      // The index is by ID, so the ID should be the current size of the vector (0, 1, 2, etc...)
      assert( funds.size() == static_cast<size_t>(itr->id._id) );

      funds.push_back( rf_ctx );
   }

   const auto& cidx        = get_index< comment_index >().indices().get< by_cashout_time >();
   const auto& com_by_root = get_index< comment_index >().indices().get< by_root >();

   auto current = cidx.begin();
   //  add all rshares about to be cashed out to the reward funds. This ensures equal satoshi per rshare payment
   if( has_hardfork( STEEM_HARDFORK_0_17__771 ) )
   {
      while( current != cidx.end() && current->cashout_time <= head_block_time() )
      {
         if( current->net_rshares > 0 )
         {
            const auto& rf = get_reward_fund( *current );
            funds[ rf.id._id ].recent_claims += util::evaluate_reward_curve( current->net_rshares.value, rf.author_reward_curve, rf.content_constant );
         }

         ++current;
      }

      current = cidx.begin();
   }

   /*
    * Payout all comments
    *
    * Each payout follows a similar pattern, but for a different reason.
    * Cashout comment helper does not know about the reward fund it is paying from.
    * The helper only does token allocation based on curation rewards and the SBD
    * global %, etc.
    *
    * Each context is used by get_rshare_reward to determine what part of each budget
    * the comment is entitled to. Prior to hardfork 17, all payouts are done against
    * the global state updated each payout. After the hardfork, each payout is done
    * against a reward fund state that is snapshotted before all payouts in the block.
    */
   while( current != cidx.end() && current->cashout_time <= head_block_time() )
   {
      if( has_hardfork( STEEM_HARDFORK_0_17__771 ) )
      {
         auto fund_id = get_reward_fund( *current ).id._id;
         ctx.total_reward_shares2 = funds[ fund_id ].recent_claims;
         ctx.total_reward_fund_steem = funds[ fund_id ].reward_balance;
         funds[ fund_id ].steem_awarded += cashout_comment_helper( ctx, *current );
      }
      else
      {
         auto itr = com_by_root.lower_bound( current->root_comment );
         while( itr != com_by_root.end() && itr->root_comment == current->root_comment )
         {
            const auto& comment = *itr; ++itr;
            ctx.total_reward_shares2 = gpo.total_reward_shares2;
            ctx.total_reward_fund_steem = gpo.total_reward_fund_steem;

            auto reward = cashout_comment_helper( ctx, comment );

            if( reward > 0 )
            {
               modify( get_dynamic_global_properties(), [&]( dynamic_global_property_object& p )
               {
                  p.total_reward_fund_steem.amount -= reward;
               });
            }
         }
      }

      current = cidx.begin();
   }

   // Write the cached fund state back to the database
   if( funds.size() )
   {
      for( size_t i = 0; i < funds.size(); i++ )
      {
         modify( get< reward_fund_object, by_id >( reward_fund_id_type( i ) ), [&]( reward_fund_object& rfo )
         {
            rfo.recent_claims = funds[ i ].recent_claims;
            rfo.reward_balance -= asset( funds[ i ].steem_awarded, STEEM_SYMBOL );
         });
      }
   }
}

/**
 *  Overall the network has an inflation rate of 102% of virtual steem per year
 *  90% of inflation is directed to vesting shares
 *  10% of inflation is directed to subjective proof of work voting
 *  1% of inflation is directed to liquidity providers
 *  1% of inflation is directed to block producers
 *
 *  This method pays out vesting and reward shares every block, and liquidity shares once per day.
 *  This method does not pay out witnesses.
 */
void database::process_funds()
{
   const auto& props = get_dynamic_global_properties();
   const auto& wso = get_witness_schedule_object();

   if( has_hardfork( STEEM_HARDFORK_0_16__551) )
   {
      /**
       * At block 7,000,000 have a 9.5% instantaneous inflation rate, decreasing to 0.95% at a rate of 0.01%
       * every 250k blocks. This narrowing will take approximately 20.5 years and will complete on block 220,750,000
       */
      int64_t start_inflation_rate = int64_t( STEEM_INFLATION_RATE_START_PERCENT );
      int64_t inflation_rate_adjustment = int64_t( head_block_num() / STEEM_INFLATION_NARROWING_PERIOD );
      int64_t inflation_rate_floor = int64_t( STEEM_INFLATION_RATE_STOP_PERCENT );

      // below subtraction cannot underflow int64_t because inflation_rate_adjustment is <2^32
      int64_t current_inflation_rate = std::max( start_inflation_rate - inflation_rate_adjustment, inflation_rate_floor );

      auto new_steem = ( props.virtual_supply.amount * current_inflation_rate ) / ( int64_t( STEEM_100_PERCENT ) * int64_t( STEEM_BLOCKS_PER_YEAR ) );
      auto content_reward = ( new_steem * STEEM_CONTENT_REWARD_PERCENT ) / STEEM_100_PERCENT;
      if( has_hardfork( STEEM_HARDFORK_0_17__774 ) )
         content_reward = pay_reward_funds( content_reward ); /// 75% to content creator
      auto vesting_reward = ( new_steem * STEEM_VESTING_FUND_PERCENT ) / STEEM_100_PERCENT; /// 15% to vesting fund
      auto witness_reward = new_steem - content_reward - vesting_reward; /// Remaining 10% to witness pay

      const auto& cwit = get_witness( props.current_witness );
      witness_reward *= STEEM_MAX_WITNESSES;

      if( cwit.schedule == witness_object::timeshare )
         witness_reward *= wso.timeshare_weight;
      else if( cwit.schedule == witness_object::miner )
         witness_reward *= wso.miner_weight;
      else if( cwit.schedule == witness_object::top19 )
         witness_reward *= wso.top19_weight;
      else
         wlog( "Encountered unknown witness type for witness: ${w}", ("w", cwit.owner) );

      witness_reward /= wso.witness_pay_normalization_factor;

      new_steem = content_reward + vesting_reward + witness_reward;

      modify( props, [&]( dynamic_global_property_object& p )
      {
         p.total_vesting_fund_steem += asset( vesting_reward, STEEM_SYMBOL );
         if( !has_hardfork( STEEM_HARDFORK_0_17__774 ) )
            p.total_reward_fund_steem  += asset( content_reward, STEEM_SYMBOL );
         p.current_supply           += asset( new_steem, STEEM_SYMBOL );
         p.virtual_supply           += asset( new_steem, STEEM_SYMBOL );
      });

      const auto& producer_reward = create_vesting( get_account( cwit.owner ), asset( witness_reward, STEEM_SYMBOL ) );
      push_virtual_operation( producer_reward_operation( cwit.owner, producer_reward ) );

   }
   else
   {
      auto content_reward = get_content_reward();
      auto curate_reward = get_curation_reward();
      auto witness_pay = get_producer_reward();
      auto vesting_reward = content_reward + curate_reward + witness_pay;

      content_reward = content_reward + curate_reward;

      if( props.head_block_number < STEEM_START_VESTING_BLOCK )
         vesting_reward.amount = 0;
      else
         vesting_reward.amount.value *= 9;

      modify( props, [&]( dynamic_global_property_object& p )
      {
          p.total_vesting_fund_steem += vesting_reward;
          p.total_reward_fund_steem  += content_reward;
          p.current_supply += content_reward + witness_pay + vesting_reward;
          p.virtual_supply += content_reward + witness_pay + vesting_reward;
      } );
   }
}

void database::process_savings_withdraws()
{
  const auto& idx = get_index< savings_withdraw_index >().indices().get< by_complete_from_rid >();
  auto itr = idx.begin();
  while( itr != idx.end() ) {
     if( itr->complete > head_block_time() )
        break;
     adjust_balance( get_account( itr->to ), itr->amount );

     modify( get_account( itr->from ), [&]( account_object& a )
     {
        a.savings_withdraw_requests--;
     });

     push_virtual_operation( fill_transfer_from_savings_operation( itr->from, itr->to, itr->amount, itr->request_id, to_string( itr->memo) ) );

     remove( *itr );
     itr = idx.begin();
  }
}

asset database::get_liquidity_reward()const
{
   if( has_hardfork( STEEM_HARDFORK_0_12__178 ) )
      return asset( 0, STEEM_SYMBOL );

   const auto& props = get_dynamic_global_properties();
   static_assert( STEEM_LIQUIDITY_REWARD_PERIOD_SEC == 60*60, "this code assumes a 1 hour time interval" );
   asset percent( protocol::calc_percent_reward_per_hour< STEEM_LIQUIDITY_APR_PERCENT >( props.virtual_supply.amount ), STEEM_SYMBOL );
   return std::max( percent, STEEM_MIN_LIQUIDITY_REWARD );
}

asset database::get_content_reward()const
{
   const auto& props = get_dynamic_global_properties();
   static_assert( STEEM_BLOCK_INTERVAL == 3, "this code assumes a 3-second time interval" );
   asset percent( protocol::calc_percent_reward_per_block< STEEM_CONTENT_APR_PERCENT >( props.virtual_supply.amount ), STEEM_SYMBOL );
   return std::max( percent, STEEM_MIN_CONTENT_REWARD );
}

asset database::get_curation_reward()const
{
   const auto& props = get_dynamic_global_properties();
   static_assert( STEEM_BLOCK_INTERVAL == 3, "this code assumes a 3-second time interval" );
   asset percent( protocol::calc_percent_reward_per_block< STEEM_CURATE_APR_PERCENT >( props.virtual_supply.amount ), STEEM_SYMBOL);
   return std::max( percent, STEEM_MIN_CURATE_REWARD );
}

asset database::get_producer_reward()
{
   const auto& props = get_dynamic_global_properties();
   static_assert( STEEM_BLOCK_INTERVAL == 3, "this code assumes a 3-second time interval" );
   asset percent( protocol::calc_percent_reward_per_block< STEEM_PRODUCER_APR_PERCENT >( props.virtual_supply.amount ), STEEM_SYMBOL);
   auto pay = std::max( percent, STEEM_MIN_PRODUCER_REWARD );
   const auto& witness_account = get_account( props.current_witness );

   /// pay witness in vesting shares
   if( props.head_block_number >= STEEM_START_MINER_VOTING_BLOCK || (witness_account.vesting_shares.amount.value == 0) ) {
      // const auto& witness_obj = get_witness( props.current_witness );
      const auto& producer_reward = create_vesting( witness_account, pay );
      push_virtual_operation( producer_reward_operation( witness_account.name, producer_reward ) );
   }
   else
   {
      modify( get_account( witness_account.name), [&]( account_object& a )
      {
         a.balance += pay;
      } );
   }

   return pay;
}

asset database::get_pow_reward()const
{
   const auto& props = get_dynamic_global_properties();

#ifndef IS_TEST_NET
   /// 0 block rewards until at least STEEM_MAX_WITNESSES have produced a POW
   if( props.num_pow_witnesses < STEEM_MAX_WITNESSES && props.head_block_number < STEEM_START_VESTING_BLOCK )
      return asset( 0, STEEM_SYMBOL );
#endif

   static_assert( STEEM_BLOCK_INTERVAL == 3, "this code assumes a 3-second time interval" );
   static_assert( STEEM_MAX_WITNESSES == 21, "this code assumes 21 per round" );
   asset percent( calc_percent_reward_per_round< STEEM_POW_APR_PERCENT >( props.virtual_supply.amount ), STEEM_SYMBOL);
   return std::max( percent, STEEM_MIN_POW_REWARD );
}


void database::pay_liquidity_reward()
{
#ifdef IS_TEST_NET
   if( !liquidity_rewards_enabled )
      return;
#endif

   if( (head_block_num() % STEEM_LIQUIDITY_REWARD_BLOCKS) == 0 )
   {
      auto reward = get_liquidity_reward();

      if( reward.amount == 0 )
         return;

      const auto& ridx = get_index< liquidity_reward_balance_index >().indices().get< by_volume_weight >();
      auto itr = ridx.begin();
      if( itr != ridx.end() && itr->volume_weight() > 0 )
      {
         adjust_supply( reward, true );
         adjust_balance( get(itr->owner), reward );
         modify( *itr, [&]( liquidity_reward_balance_object& obj )
         {
            obj.steem_volume = 0;
            obj.sbd_volume   = 0;
            obj.last_update  = head_block_time();
            obj.weight = 0;
         } );

         push_virtual_operation( liquidity_reward_operation( get(itr->owner).name, reward ) );
      }
   }
}

uint16_t database::get_curation_rewards_percent( const comment_object& c ) const
{
   if( has_hardfork( STEEM_HARDFORK_0_17__774 ) )
      return get_reward_fund( c ).percent_curation_rewards;
   else if( has_hardfork( STEEM_HARDFORK_0_8__116 ) )
      return STEEM_1_PERCENT * 25;
   else
      return STEEM_1_PERCENT * 50;
}

share_type database::pay_reward_funds( share_type reward )
{
   const auto& reward_idx = get_index< reward_fund_index, by_id >();
   share_type used_rewards = 0;

   for( auto itr = reward_idx.begin(); itr != reward_idx.end(); ++itr )
   {
      // reward is a per block reward and the percents are 16-bit. This should never overflow
      auto r = ( reward * itr->percent_content_rewards ) / STEEM_100_PERCENT;

      modify( *itr, [&]( reward_fund_object& rfo )
      {
         rfo.reward_balance += asset( r, STEEM_SYMBOL );
      });

      used_rewards += r;

      // Sanity check to ensure we aren't printing more STEEM than has been allocated through inflation
      FC_ASSERT( used_rewards <= reward );
   }

   return used_rewards;
}

/**
 *  Iterates over all conversion requests with a conversion date before
 *  the head block time and then converts them to/from steem/sbd at the
 *  current median price feed history price times the premium
 */
void database::process_conversions()
{
   auto now = head_block_time();
   const auto& request_by_date = get_index< convert_request_index >().indices().get< by_conversion_date >();
   auto itr = request_by_date.begin();

   const auto& fhistory = get_feed_history();
   if( fhistory.current_median_history.is_null() )
      return;

   asset net_sbd( 0, SBD_SYMBOL );
   asset net_steem( 0, STEEM_SYMBOL );

   while( itr != request_by_date.end() && itr->conversion_date <= now )
   {
      auto amount_to_issue = itr->amount * fhistory.current_median_history;

      adjust_balance( itr->owner, amount_to_issue );

      net_sbd   += itr->amount;
      net_steem += amount_to_issue;

      push_virtual_operation( fill_convert_request_operation ( itr->owner, itr->requestid, itr->amount, amount_to_issue ) );

      remove( *itr );
      itr = request_by_date.begin();
   }

   const auto& props = get_dynamic_global_properties();
   modify( props, [&]( dynamic_global_property_object& p )
   {
       p.current_supply += net_steem;
       p.current_sbd_supply -= net_sbd;
       p.virtual_supply += net_steem;
       p.virtual_supply -= net_sbd * get_feed_history().current_median_history;
   } );
}

asset database::to_sbd( const asset& steem )const
{
   return util::to_sbd( get_feed_history().current_median_history, steem );
}

asset database::to_steem( const asset& sbd )const
{
   return util::to_steem( get_feed_history().current_median_history, sbd );
}

void database::account_recovery_processing()
{
   // Clear expired recovery requests
   const auto& rec_req_idx = get_index< account_recovery_request_index >().indices().get< by_expiration >();
   auto rec_req = rec_req_idx.begin();

   while( rec_req != rec_req_idx.end() && rec_req->expires <= head_block_time() )
   {
      remove( *rec_req );
      rec_req = rec_req_idx.begin();
   }

   // Clear invalid historical authorities
   const auto& hist_idx = get_index< owner_authority_history_index >().indices(); //by id
   auto hist = hist_idx.begin();

   while( hist != hist_idx.end() && time_point_sec( hist->last_valid_time + STEEM_OWNER_AUTH_RECOVERY_PERIOD ) < head_block_time() )
   {
      remove( *hist );
      hist = hist_idx.begin();
   }

   // Apply effective recovery_account changes
   const auto& change_req_idx = get_index< change_recovery_account_request_index >().indices().get< by_effective_date >();
   auto change_req = change_req_idx.begin();

   while( change_req != change_req_idx.end() && change_req->effective_on <= head_block_time() )
   {
      modify( get_account( change_req->account_to_recover ), [&]( account_object& a )
      {
         a.recovery_account = change_req->recovery_account;
      });

      remove( *change_req );
      change_req = change_req_idx.begin();
   }
}

void database::expire_escrow_ratification()
{
   const auto& escrow_idx = get_index< escrow_index >().indices().get< by_ratification_deadline >();
   auto escrow_itr = escrow_idx.lower_bound( false );

   while( escrow_itr != escrow_idx.end() && !escrow_itr->is_approved() && escrow_itr->ratification_deadline <= head_block_time() )
   {
      const auto& old_escrow = *escrow_itr;
      ++escrow_itr;

      adjust_balance( old_escrow.from, old_escrow.steem_balance );
      adjust_balance( old_escrow.from, old_escrow.sbd_balance );
      adjust_balance( old_escrow.from, old_escrow.pending_fee );

      remove( old_escrow );
   }
}

void database::process_decline_voting_rights()
{
   const auto& request_idx = get_index< decline_voting_rights_request_index >().indices().get< by_effective_date >();
   auto itr = request_idx.begin();

   while( itr != request_idx.end() && itr->effective_date <= head_block_time() )
   {
      const auto& account = get< account_object, by_name >( itr->account );

      /// remove all current votes
      std::array<share_type, STEEM_MAX_PROXY_RECURSION_DEPTH+1> delta;
      delta[0] = -account.vesting_shares.amount;
      for( int i = 0; i < STEEM_MAX_PROXY_RECURSION_DEPTH; ++i )
         delta[i+1] = -account.proxied_vsf_votes[i];
      adjust_proxied_witness_votes( account, delta );

      clear_witness_votes( account );

      modify( account, [&]( account_object& a )
      {
         a.can_vote = false;
         a.proxy = STEEM_PROXY_TO_SELF_ACCOUNT;
      });

      remove( *itr );
      itr = request_idx.begin();
   }
}

time_point_sec database::head_block_time()const
{
   return get_dynamic_global_properties().time;
}

uint32_t database::head_block_num()const
{
   return get_dynamic_global_properties().head_block_number;
}

block_id_type database::head_block_id()const
{
   return get_dynamic_global_properties().head_block_id;
}

node_property_object& database::node_properties()
{
   return _node_property_object;
}

uint32_t database::last_non_undoable_block_num() const
{
   return get_dynamic_global_properties().last_irreversible_block_num;
}

void database::initialize_evaluators()
{
   _my->_evaluator_registry.register_evaluator< vote_evaluator                           >();
   _my->_evaluator_registry.register_evaluator< comment_evaluator                        >();
   _my->_evaluator_registry.register_evaluator< comment_options_evaluator                >();
   _my->_evaluator_registry.register_evaluator< delete_comment_evaluator                 >();
   _my->_evaluator_registry.register_evaluator< transfer_evaluator                       >();
   _my->_evaluator_registry.register_evaluator< transfer_to_vesting_evaluator            >();
   _my->_evaluator_registry.register_evaluator< withdraw_vesting_evaluator               >();
   _my->_evaluator_registry.register_evaluator< set_withdraw_vesting_route_evaluator     >();
   _my->_evaluator_registry.register_evaluator< account_create_evaluator                 >();
   _my->_evaluator_registry.register_evaluator< account_update_evaluator                 >();
   _my->_evaluator_registry.register_evaluator< witness_update_evaluator                 >();
   _my->_evaluator_registry.register_evaluator< account_witness_vote_evaluator           >();
   _my->_evaluator_registry.register_evaluator< account_witness_proxy_evaluator          >();
   _my->_evaluator_registry.register_evaluator< custom_evaluator                         >();
   _my->_evaluator_registry.register_evaluator< custom_binary_evaluator                  >();
   _my->_evaluator_registry.register_evaluator< custom_json_evaluator                    >();
   _my->_evaluator_registry.register_evaluator< pow_evaluator                            >();
   _my->_evaluator_registry.register_evaluator< pow2_evaluator                           >();
   _my->_evaluator_registry.register_evaluator< report_over_production_evaluator         >();
   _my->_evaluator_registry.register_evaluator< feed_publish_evaluator                   >();
   _my->_evaluator_registry.register_evaluator< convert_evaluator                        >();
   _my->_evaluator_registry.register_evaluator< limit_order_create_evaluator             >();
   _my->_evaluator_registry.register_evaluator< limit_order_create2_evaluator            >();
   _my->_evaluator_registry.register_evaluator< limit_order_cancel_evaluator             >();
   _my->_evaluator_registry.register_evaluator< placeholder_a_evaluator                  >();
   _my->_evaluator_registry.register_evaluator< placeholder_b_evaluator                  >();
   _my->_evaluator_registry.register_evaluator< request_account_recovery_evaluator       >();
   _my->_evaluator_registry.register_evaluator< recover_account_evaluator                >();
   _my->_evaluator_registry.register_evaluator< change_recovery_account_evaluator        >();
   _my->_evaluator_registry.register_evaluator< escrow_transfer_evaluator                >();
   _my->_evaluator_registry.register_evaluator< escrow_approve_evaluator                 >();
   _my->_evaluator_registry.register_evaluator< escrow_dispute_evaluator                 >();
   _my->_evaluator_registry.register_evaluator< escrow_release_evaluator                 >();
   _my->_evaluator_registry.register_evaluator< transfer_to_savings_evaluator            >();
   _my->_evaluator_registry.register_evaluator< transfer_from_savings_evaluator          >();
   _my->_evaluator_registry.register_evaluator< cancel_transfer_from_savings_evaluator   >();
   _my->_evaluator_registry.register_evaluator< decline_voting_rights_evaluator          >();
   _my->_evaluator_registry.register_evaluator< reset_account_evaluator                  >();
   _my->_evaluator_registry.register_evaluator< set_reset_account_evaluator              >();
   _my->_evaluator_registry.register_evaluator< claim_reward_balance_evaluator           >();
   _my->_evaluator_registry.register_evaluator< account_create_with_delegation_evaluator >();
   _my->_evaluator_registry.register_evaluator< delegate_vesting_shares_evaluator        >();
   _my->_evaluator_registry.register_evaluator< witness_set_properties_evaluator         >();

#ifdef STEEM_ENABLE_SMT
   _my->_evaluator_registry.register_evaluator< smt_setup_evaluator                      >();
   _my->_evaluator_registry.register_evaluator< smt_cap_reveal_evaluator                 >();
   _my->_evaluator_registry.register_evaluator< smt_refund_evaluator                     >();
   _my->_evaluator_registry.register_evaluator< smt_setup_emissions_evaluator            >();
   _my->_evaluator_registry.register_evaluator< smt_set_setup_parameters_evaluator       >();
   _my->_evaluator_registry.register_evaluator< smt_set_runtime_parameters_evaluator     >();
   _my->_evaluator_registry.register_evaluator< smt_create_evaluator                     >();
#endif
}


void database::set_custom_operation_interpreter( const std::string& id, std::shared_ptr< custom_operation_interpreter > registry )
{
   bool inserted = _custom_operation_interpreters.emplace( id, registry ).second;
   // This assert triggering means we're mis-configured (multiple registrations of custom JSON evaluator for same ID)
   FC_ASSERT( inserted );
}

std::shared_ptr< custom_operation_interpreter > database::get_custom_json_evaluator( const std::string& id )
{
   auto it = _custom_operation_interpreters.find( id );
   if( it != _custom_operation_interpreters.end() )
      return it->second;
   return std::shared_ptr< custom_operation_interpreter >();
}

void database::initialize_indexes()
{
   add_core_index< dynamic_global_property_index           >(*this);
   add_core_index< account_index                           >(*this);
   add_core_index< account_authority_index                 >(*this);
   add_core_index< witness_index                           >(*this);
   add_core_index< transaction_index                       >(*this);
   add_core_index< block_summary_index                     >(*this);
   add_core_index< witness_schedule_index                  >(*this);
   add_core_index< comment_index                           >(*this);
   add_core_index< comment_content_index                   >(*this);
   add_core_index< comment_vote_index                      >(*this);
   add_core_index< witness_vote_index                      >(*this);
   add_core_index< limit_order_index                       >(*this);
   add_core_index< feed_history_index                      >(*this);
   add_core_index< convert_request_index                   >(*this);
   add_core_index< liquidity_reward_balance_index          >(*this);
   add_core_index< operation_index                         >(*this);
   add_core_index< account_history_index                   >(*this);
   add_core_index< hardfork_property_index                 >(*this);
   add_core_index< withdraw_vesting_route_index            >(*this);
   add_core_index< owner_authority_history_index           >(*this);
   add_core_index< account_recovery_request_index          >(*this);
   add_core_index< change_recovery_account_request_index   >(*this);
   add_core_index< escrow_index                            >(*this);
   add_core_index< savings_withdraw_index                  >(*this);
   add_core_index< decline_voting_rights_request_index     >(*this);
   add_core_index< reward_fund_index                       >(*this);
   add_core_index< vesting_delegation_index                >(*this);
   add_core_index< vesting_delegation_expiration_index     >(*this);
#ifdef STEEM_ENABLE_SMT
   add_core_index< smt_token_index                         >(*this);
   add_core_index< account_regular_balance_index           >(*this);
   add_core_index< account_rewards_balance_index           >(*this);
#endif

   _plugin_index_signal();
}

const std::string& database::get_json_schema()const
{
   return _json_schema;
}

void database::init_schema()
{
   /*done_adding_indexes();

   db_schema ds;

   std::vector< std::shared_ptr< abstract_schema > > schema_list;

   std::vector< object_schema > object_schemas;
   get_object_schemas( object_schemas );

   for( const object_schema& oschema : object_schemas )
   {
      ds.object_types.emplace_back();
      ds.object_types.back().space_type.first = oschema.space_id;
      ds.object_types.back().space_type.second = oschema.type_id;
      oschema.schema->get_name( ds.object_types.back().type );
      schema_list.push_back( oschema.schema );
   }

   std::shared_ptr< abstract_schema > operation_schema = get_schema_for_type< operation >();
   operation_schema->get_name( ds.operation_type );
   schema_list.push_back( operation_schema );

   for( const std::pair< std::string, std::shared_ptr< custom_operation_interpreter > >& p : _custom_operation_interpreters )
   {
      ds.custom_operation_types.emplace_back();
      ds.custom_operation_types.back().id = p.first;
      schema_list.push_back( p.second->get_operation_schema() );
      schema_list.back()->get_name( ds.custom_operation_types.back().type );
   }

   graphene::db::add_dependent_schemas( schema_list );
   std::sort( schema_list.begin(), schema_list.end(),
      []( const std::shared_ptr< abstract_schema >& a,
          const std::shared_ptr< abstract_schema >& b )
      {
         return a->id < b->id;
      } );
   auto new_end = std::unique( schema_list.begin(), schema_list.end(),
      []( const std::shared_ptr< abstract_schema >& a,
          const std::shared_ptr< abstract_schema >& b )
      {
         return a->id == b->id;
      } );
   schema_list.erase( new_end, schema_list.end() );

   for( std::shared_ptr< abstract_schema >& s : schema_list )
   {
      std::string tname;
      s->get_name( tname );
      FC_ASSERT( ds.types.find( tname ) == ds.types.end(), "types with different ID's found for name ${tname}", ("tname", tname) );
      std::string ss;
      s->get_str_schema( ss );
      ds.types.emplace( tname, ss );
   }

   _json_schema = fc::json::to_string( ds );
   return;*/
}

void database::init_genesis( uint64_t init_supply )
{
   try
   {
      struct auth_inhibitor
      {
         auth_inhibitor(database& db) : db(db), old_flags(db.node_properties().skip_flags)
         { db.node_properties().skip_flags |= skip_authority_check; }
         ~auth_inhibitor()
         { db.node_properties().skip_flags = old_flags; }
      private:
         database& db;
         uint32_t old_flags;
      } inhibitor(*this);

      // Create blockchain accounts
      public_key_type      init_public_key(STEEM_INIT_PUBLIC_KEY);

      create< account_object >( [&]( account_object& a )
      {
         a.name = STEEM_MINER_ACCOUNT;
      } );
      create< account_authority_object >( [&]( account_authority_object& auth )
      {
         auth.account = STEEM_MINER_ACCOUNT;
         auth.owner.weight_threshold = 1;
         auth.active.weight_threshold = 1;
      });

      create< account_object >( [&]( account_object& a )
      {
         a.name = STEEM_NULL_ACCOUNT;
      } );
      create< account_authority_object >( [&]( account_authority_object& auth )
      {
         auth.account = STEEM_NULL_ACCOUNT;
         auth.owner.weight_threshold = 1;
         auth.active.weight_threshold = 1;
      });

      create< account_object >( [&]( account_object& a )
      {
         a.name = STEEM_TEMP_ACCOUNT;
      } );
      create< account_authority_object >( [&]( account_authority_object& auth )
      {
         auth.account = STEEM_TEMP_ACCOUNT;
         auth.owner.weight_threshold = 0;
         auth.active.weight_threshold = 0;
      });

      for( int i = 0; i < STEEM_NUM_INIT_MINERS; ++i )
      {
         create< account_object >( [&]( account_object& a )
         {
            a.name = STEEM_INIT_MINER_NAME + ( i ? fc::to_string( i ) : std::string() );
            a.memo_key = init_public_key;
            a.balance  = asset( i ? 0 : init_supply, STEEM_SYMBOL );
         } );

         create< account_authority_object >( [&]( account_authority_object& auth )
         {
            auth.account = STEEM_INIT_MINER_NAME + ( i ? fc::to_string( i ) : std::string() );
            auth.owner.add_authority( init_public_key, 1 );
            auth.owner.weight_threshold = 1;
            auth.active  = auth.owner;
            auth.posting = auth.active;
         });

         create< witness_object >( [&]( witness_object& w )
         {
            w.owner        = STEEM_INIT_MINER_NAME + ( i ? fc::to_string(i) : std::string() );
            w.signing_key  = init_public_key;
            w.schedule = witness_object::miner;
         } );
      }

      create< dynamic_global_property_object >( [&]( dynamic_global_property_object& p )
      {
         p.current_witness = STEEM_INIT_MINER_NAME;
         p.time = STEEM_GENESIS_TIME;
         p.recent_slots_filled = fc::uint128::max_value();
         p.participation_count = 128;
         p.current_supply = asset( init_supply, STEEM_SYMBOL );
         p.virtual_supply = p.current_supply;
         p.maximum_block_size = STEEM_MAX_BLOCK_SIZE;
      } );

      // Nothing to do
      create< feed_history_object >( [&]( feed_history_object& o ) {});
      for( int i = 0; i < 0x10000; i++ )
         create< block_summary_object >( [&]( block_summary_object& ) {});
      create< hardfork_property_object >( [&](hardfork_property_object& hpo )
      {
         hpo.processed_hardforks.push_back( STEEM_GENESIS_TIME );
      } );

      // Create witness scheduler
      create< witness_schedule_object >( [&]( witness_schedule_object& wso )
      {
         wso.current_shuffled_witnesses[0] = STEEM_INIT_MINER_NAME;
      } );
   }
   FC_CAPTURE_AND_RETHROW()
}


void database::validate_transaction( const signed_transaction& trx )
{
   database::with_write_lock( [&]()
   {
      auto session = start_undo_session( true );
      _apply_transaction( trx );
      session.undo();
   });
}

void database::notify_changed_objects()
{
   try
   {
      /*vector< chainbase::generic_id > ids;
      get_changed_ids( ids );
      STEEM_TRY_NOTIFY( changed_objects, ids )*/
      /*
      if( _undo_db.enabled() )
      {
         const auto& head_undo = _undo_db.head();
         vector<object_id_type> changed_ids;  changed_ids.reserve(head_undo.old_values.size());
         for( const auto& item : head_undo.old_values ) changed_ids.push_back(item.first);
         for( const auto& item : head_undo.new_ids ) changed_ids.push_back(item);
         vector<const object*> removed;
         removed.reserve( head_undo.removed.size() );
         for( const auto& item : head_undo.removed )
         {
            changed_ids.push_back( item.first );
            removed.emplace_back( item.second.get() );
         }
         STEEM_TRY_NOTIFY( changed_objects, changed_ids )
      }
      */
   }
   FC_CAPTURE_AND_RETHROW()

}

void database::set_flush_interval( uint32_t flush_blocks )
{
   _flush_blocks = flush_blocks;
   _next_flush_block = 0;
}

//////////////////// private methods ////////////////////

void database::apply_block( const signed_block& next_block, uint32_t skip )
{ try {
   //fc::time_point begin_time = fc::time_point::now();

   auto block_num = next_block.block_num();
   if( _checkpoints.size() && _checkpoints.rbegin()->second != block_id_type() )
   {
      auto itr = _checkpoints.find( block_num );
      if( itr != _checkpoints.end() )
         FC_ASSERT( next_block.id() == itr->second, "Block did not match checkpoint", ("checkpoint",*itr)("block_id",next_block.id()) );

      if( _checkpoints.rbegin()->first >= block_num )
         skip = skip_witness_signature
              | skip_transaction_signatures
              | skip_transaction_dupe_check
              | skip_fork_db
              | skip_block_size_check
              | skip_tapos_check
              | skip_authority_check
              /* | skip_merkle_check While blockchain is being downloaded, txs need to be validated against block headers */
              | skip_undo_history_check
              | skip_witness_schedule_check
              | skip_validate
              | skip_validate_invariants
              ;
   }

   detail::with_skip_flags( *this, skip, [&]()
   {
      _apply_block( next_block );
   } );

   /*try
   {
   /// check invariants
   if( is_producing() || !( skip & skip_validate_invariants ) )
      validate_invariants();
   }
   FC_CAPTURE_AND_RETHROW( (next_block) );*/

   //fc::time_point end_time = fc::time_point::now();
   //fc::microseconds dt = end_time - begin_time;
   if( _flush_blocks != 0 )
   {
      if( _next_flush_block == 0 )
      {
         uint32_t lep = block_num + 1 + _flush_blocks * 9 / 10;
         uint32_t rep = block_num + 1 + _flush_blocks;

         // use time_point::now() as RNG source to pick block randomly between lep and rep
         uint32_t span = rep - lep;
         uint32_t x = lep;
         if( span > 0 )
         {
            uint64_t now = uint64_t( fc::time_point::now().time_since_epoch().count() );
            x += now % span;
         }
         _next_flush_block = x;
         //ilog( "Next flush scheduled at block ${b}", ("b", x) );
      }

      if( _next_flush_block == block_num )
      {
         _next_flush_block = 0;
         //ilog( "Flushing database shared memory at block ${b}", ("b", block_num) );
         chainbase::database::flush();
      }
   }

   show_free_memory( false, next_block.block_num() );

} FC_CAPTURE_AND_RETHROW( (next_block) ) }

void database::show_free_memory( bool force, uint32_t current_block_num )
{
   uint32_t free_gb = uint32_t( get_free_memory() / (1024*1024*1024) );
   if( force || (free_gb < _last_free_gb_printed) || (free_gb > _last_free_gb_printed+1) )
   {
      ilog( "Free memory is now ${n}G. Current block number: ${block}", ("n", free_gb)("block",current_block_num) );
      _last_free_gb_printed = free_gb;
   }

   if( free_gb == 0 )
   {
      uint32_t free_mb = uint32_t( get_free_memory() / (1024*1024) );

#ifdef IS_TEST_NET
   if( !disable_low_mem_warning )
#endif
      if( free_mb <= 100 && head_block_num() % 10 == 0 )
         elog( "Free memory is now ${n}M. Increase shared file size immediately!" , ("n", free_mb) );
   }
}

void database::_apply_block( const signed_block& next_block )
{ try {
   uint32_t next_block_num = next_block.block_num();
   //block_id_type next_block_id = next_block.id();

   uint32_t skip = get_node_properties().skip_flags;

   if( BOOST_UNLIKELY( next_block_num == 1 ) )
   {
      // For every existing before the head_block_time (genesis time), apply the hardfork
      // This allows the test net to launch with past hardforks and apply the next harfork when running

      uint32_t n;
      for( n=0; n<STEEM_NUM_HARDFORKS; n++ )
      {
         if( _hardfork_times[n+1] > next_block.timestamp )
            break;
      }

      if( n > 0 )
      {
         ilog( "Processing ${n} genesis hardforks", ("n", n) );
         set_hardfork( n, true );

         const hardfork_property_object& hardfork_state = get_hardfork_property_object();
         FC_ASSERT( hardfork_state.current_hardfork_version == _hardfork_versions[n], "Unexpected genesis hardfork state" );

         const auto& witness_idx = get_index<witness_index>().indices().get<by_id>();
         vector<witness_id_type> wit_ids_to_update;
         for( auto it=witness_idx.begin(); it!=witness_idx.end(); ++it )
            wit_ids_to_update.push_back(it->id);

         for( witness_id_type wit_id : wit_ids_to_update )
         {
            modify( get( wit_id ), [&]( witness_object& wit )
            {
               wit.running_version = _hardfork_versions[n];
               wit.hardfork_version_vote = _hardfork_versions[n];
               wit.hardfork_time_vote = _hardfork_times[n];
            } );
         }
      }
   }

   if( !( skip & skip_merkle_check ) )
   {
      auto merkle_root = next_block.calculate_merkle_root();

      try
      {
         FC_ASSERT( next_block.transaction_merkle_root == merkle_root, "Merkle check failed", ("next_block.transaction_merkle_root",next_block.transaction_merkle_root)("calc",merkle_root)("next_block",next_block)("id",next_block.id()) );
      }
      catch( fc::assert_exception& e )
      {
         const auto& merkle_map = get_shared_db_merkle();
         auto itr = merkle_map.find( next_block_num );

         if( itr == merkle_map.end() || itr->second != merkle_root )
            throw e;
      }
   }

   const witness_object& signing_witness = validate_block_header(skip, next_block);

   _current_block_num    = next_block_num;
   _current_trx_in_block = 0;

   const auto& gprops = get_dynamic_global_properties();
   auto block_size = fc::raw::pack_size( next_block );
   if( has_hardfork( STEEM_HARDFORK_0_12 ) )
   {
      FC_ASSERT( block_size <= gprops.maximum_block_size, "Block Size is too Big", ("next_block_num",next_block_num)("block_size", block_size)("max",gprops.maximum_block_size) );
   }

   /// modify current witness so transaction evaluators can know who included the transaction,
   /// this is mostly for POW operations which must pay the current_witness
   modify( gprops, [&]( dynamic_global_property_object& dgp ){
      dgp.current_witness = next_block.witness;
   });

   /// parse witness version reporting
   process_header_extensions( next_block );

   if( has_hardfork( STEEM_HARDFORK_0_5__54 ) ) // Cannot remove after hardfork
   {
      const auto& witness = get_witness( next_block.witness );
      const auto& hardfork_state = get_hardfork_property_object();
      FC_ASSERT( witness.running_version >= hardfork_state.current_hardfork_version,
         "Block produced by witness that is not running current hardfork",
         ("witness",witness)("next_block.witness",next_block.witness)("hardfork_state", hardfork_state)
      );
   }

   for( const auto& trx : next_block.transactions )
   {
      /* We do not need to push the undo state for each transaction
       * because they either all apply and are valid or the
       * entire block fails to apply.  We only need an "undo" state
       * for transactions when validating broadcast transactions or
       * when building a block.
       */
      apply_transaction( trx, skip );
      ++_current_trx_in_block;
   }

   update_global_dynamic_data(next_block);
   update_signing_witness(signing_witness, next_block);

   update_last_irreversible_block();

   create_block_summary(next_block);
   clear_expired_transactions();
   clear_expired_orders();
   clear_expired_delegations();
   update_witness_schedule(*this);

   update_median_feed();
   update_virtual_supply();

   clear_null_account_balance();
   process_funds();
   process_conversions();
   process_comment_cashout();
   process_vesting_withdrawals();
   process_savings_withdraws();
   pay_liquidity_reward();
   update_virtual_supply();

   account_recovery_processing();
   expire_escrow_ratification();
   process_decline_voting_rights();

   process_hardforks();

   // notify observers that the block has been applied
   notify_applied_block( next_block );

   notify_changed_objects();
} //FC_CAPTURE_AND_RETHROW( (next_block.block_num()) )  }
FC_CAPTURE_LOG_AND_RETHROW( (next_block.block_num()) )
}

struct process_header_visitor
{
   process_header_visitor( const std::string& witness, database& db ) : _witness( witness ), _db( db ) {}

   typedef void result_type;

   const std::string& _witness;
   database& _db;

   void operator()( const void_t& obj ) const
   {
      //Nothing to do.
   }

   void operator()( const version& reported_version ) const
   {
      const auto& signing_witness = _db.get_witness( _witness );
      //idump( (next_block.witness)(signing_witness.running_version)(reported_version) );

      if( reported_version != signing_witness.running_version )
      {
         _db.modify( signing_witness, [&]( witness_object& wo )
         {
            wo.running_version = reported_version;
         });
      }
   }

   void operator()( const hardfork_version_vote& hfv ) const
   {
      const auto& signing_witness = _db.get_witness( _witness );
      //idump( (next_block.witness)(signing_witness.running_version)(hfv) );

      if( hfv.hf_version != signing_witness.hardfork_version_vote || hfv.hf_time != signing_witness.hardfork_time_vote )
         _db.modify( signing_witness, [&]( witness_object& wo )
         {
            wo.hardfork_version_vote = hfv.hf_version;
            wo.hardfork_time_vote = hfv.hf_time;
         });
   }

   template<typename T>
   void operator()( const T& unknown_obj ) const
   {
      FC_ASSERT( false, "Unknown extension in block header" );
   }
};

void database::process_header_extensions( const signed_block& next_block )
{
   process_header_visitor _v( next_block.witness, *this );

   for( const auto& e : next_block.extensions )
      e.visit( _v );
}

void database::update_median_feed() {
try {
   if( (head_block_num() % STEEM_FEED_INTERVAL_BLOCKS) != 0 )
      return;

   auto now = head_block_time();
   const witness_schedule_object& wso = get_witness_schedule_object();
   vector<price> feeds; feeds.reserve( wso.num_scheduled_witnesses );
   for( int i = 0; i < wso.num_scheduled_witnesses; i++ )
   {
      const auto& wit = get_witness( wso.current_shuffled_witnesses[i] );
      if( has_hardfork( STEEM_HARDFORK_0_19__822 ) )
      {
         if( now < wit.last_sbd_exchange_update + STEEM_MAX_FEED_AGE_SECONDS
            && !wit.sbd_exchange_rate.is_null() )
         {
            feeds.push_back( wit.sbd_exchange_rate );
         }
      }
      else if( wit.last_sbd_exchange_update < now + STEEM_MAX_FEED_AGE_SECONDS &&
          !wit.sbd_exchange_rate.is_null() )
      {
         feeds.push_back( wit.sbd_exchange_rate );
      }
   }

   if( feeds.size() >= STEEM_MIN_FEEDS )
   {
      std::sort( feeds.begin(), feeds.end() );
      auto median_feed = feeds[feeds.size()/2];

      modify( get_feed_history(), [&]( feed_history_object& fho )
      {
         fho.price_history.push_back( median_feed );
         size_t steem_feed_history_window = STEEM_FEED_HISTORY_WINDOW_PRE_HF_16;
         if( has_hardfork( STEEM_HARDFORK_0_16__551) )
            steem_feed_history_window = STEEM_FEED_HISTORY_WINDOW;

         if( fho.price_history.size() > steem_feed_history_window )
            fho.price_history.pop_front();

         if( fho.price_history.size() )
         {
            /// BW-TODO Why deque is used here ? Also why don't make copy of whole container ?
            std::deque< price > copy;
            for( const auto& i : fho.price_history )
            {
               copy.push_back( i );
            }

            std::sort( copy.begin(), copy.end() ); /// TODO: use nth_item
            fho.current_median_history = copy[copy.size()/2];

#ifdef IS_TEST_NET
            if( skip_price_feed_limit_check )
               return;
#endif
            if( has_hardfork( STEEM_HARDFORK_0_14__230 ) )
            {
               const auto& gpo = get_dynamic_global_properties();
               price min_price( asset( 9 * gpo.current_sbd_supply.amount, SBD_SYMBOL ), gpo.current_supply ); // This price limits SBD to 10% market cap

               if( min_price > fho.current_median_history )
                  fho.current_median_history = min_price;
            }
         }
      });
   }
} FC_CAPTURE_AND_RETHROW() }

void database::apply_transaction(const signed_transaction& trx, uint32_t skip)
{
   detail::with_skip_flags( *this, skip, [&]() { _apply_transaction(trx); });
   notify_on_applied_transaction( trx );
}

void database::_apply_transaction(const signed_transaction& trx)
{ try {
   _current_trx_id = trx.id();
   uint32_t skip = get_node_properties().skip_flags;

   if( !(skip&skip_validate) )   /* issue #505 explains why this skip_flag is disabled */
      trx.validate();

   auto& trx_idx = get_index<transaction_index>();
   const chain_id_type& chain_id = get_chain_id();
   auto trx_id = trx.id();
   // idump((trx_id)(skip&skip_transaction_dupe_check));
   FC_ASSERT( (skip & skip_transaction_dupe_check) ||
              trx_idx.indices().get<by_trx_id>().find(trx_id) == trx_idx.indices().get<by_trx_id>().end(),
              "Duplicate transaction check failed", ("trx_ix", trx_id) );

   if( !(skip & (skip_transaction_signatures | skip_authority_check) ) )
   {
      auto get_active  = [&]( const string& name ) { return authority( get< account_authority_object, by_account >( name ).active ); };
      auto get_owner   = [&]( const string& name ) { return authority( get< account_authority_object, by_account >( name ).owner );  };
      auto get_posting = [&]( const string& name ) { return authority( get< account_authority_object, by_account >( name ).posting );  };

      try
      {
         trx.verify_authority( chain_id, get_active, get_owner, get_posting, STEEM_MAX_SIG_CHECK_DEPTH );
      }
      catch( protocol::tx_missing_active_auth& e )
      {
         if( get_shared_db_merkle().find( head_block_num() + 1 ) == get_shared_db_merkle().end() )
            throw e;
      }
   }

   //Skip all manner of expiration and TaPoS checking if we're on block 1; It's impossible that the transaction is
   //expired, and TaPoS makes no sense as no blocks exist.
   if( BOOST_LIKELY(head_block_num() > 0) )
   {
      if( !(skip & skip_tapos_check) )
      {
         const auto& tapos_block_summary = get< block_summary_object >( trx.ref_block_num );
         //Verify TaPoS block summary has correct ID prefix, and that this block's time is not past the expiration
         STEEM_ASSERT( trx.ref_block_prefix == tapos_block_summary.block_id._hash[1], transaction_tapos_exception,
                    "", ("trx.ref_block_prefix", trx.ref_block_prefix)
                    ("tapos_block_summary",tapos_block_summary.block_id._hash[1]));
      }

      fc::time_point_sec now = head_block_time();

      STEEM_ASSERT( trx.expiration <= now + fc::seconds(STEEM_MAX_TIME_UNTIL_EXPIRATION), transaction_expiration_exception,
                  "", ("trx.expiration",trx.expiration)("now",now)("max_til_exp",STEEM_MAX_TIME_UNTIL_EXPIRATION));
      if( has_hardfork( STEEM_HARDFORK_0_9 ) ) // Simple solution to pending trx bug when now == trx.expiration
         STEEM_ASSERT( now < trx.expiration, transaction_expiration_exception, "", ("now",now)("trx.exp",trx.expiration) );
      STEEM_ASSERT( now <= trx.expiration, transaction_expiration_exception, "", ("now",now)("trx.exp",trx.expiration) );
   }

   //Insert transaction into unique transactions database.
   if( !(skip & skip_transaction_dupe_check) )
   {
      create<transaction_object>([&](transaction_object& transaction) {
         transaction.trx_id = trx_id;
         transaction.expiration = trx.expiration;
         fc::raw::pack_to_buffer( transaction.packed_trx, trx );
      });
   }

   notify_on_pre_apply_transaction( trx );

   //Finally process the operations
   _current_op_in_trx = 0;
   for( const auto& op : trx.operations )
   { try {
      apply_operation(op);
      ++_current_op_in_trx;
     } FC_CAPTURE_AND_RETHROW( (op) );
   }
   _current_trx_id = transaction_id_type();

} FC_CAPTURE_AND_RETHROW( (trx) ) }

void database::apply_operation(const operation& op)
{
   operation_notification note(op);
   notify_pre_apply_operation( note );
   _my->_evaluator_registry.get_evaluator( op ).apply( op );
   notify_post_apply_operation( note );
}

const witness_object& database::validate_block_header( uint32_t skip, const signed_block& next_block )const
{ try {
   FC_ASSERT( head_block_id() == next_block.previous, "", ("head_block_id",head_block_id())("next.prev",next_block.previous) );
   FC_ASSERT( head_block_time() < next_block.timestamp, "", ("head_block_time",head_block_time())("next",next_block.timestamp)("blocknum",next_block.block_num()) );
   const witness_object& witness = get_witness( next_block.witness );

   if( !(skip&skip_witness_signature) )
      FC_ASSERT( next_block.validate_signee( witness.signing_key ) );

   if( !(skip&skip_witness_schedule_check) )
   {
      uint32_t slot_num = get_slot_at_time( next_block.timestamp );
      FC_ASSERT( slot_num > 0 );

      string scheduled_witness = get_scheduled_witness( slot_num );

      FC_ASSERT( witness.owner == scheduled_witness, "Witness produced block at wrong time",
                 ("block witness",next_block.witness)("scheduled",scheduled_witness)("slot_num",slot_num) );
   }

   return witness;
} FC_CAPTURE_AND_RETHROW() }

void database::create_block_summary(const signed_block& next_block)
{ try {
   block_summary_id_type sid( next_block.block_num() & 0xffff );
   modify( get< block_summary_object >( sid ), [&](block_summary_object& p) {
         p.block_id = next_block.id();
   });
} FC_CAPTURE_AND_RETHROW() }

void database::update_global_dynamic_data( const signed_block& b )
{ try {
   const dynamic_global_property_object& _dgp =
      get_dynamic_global_properties();

   uint32_t missed_blocks = 0;
   if( head_block_time() != fc::time_point_sec() )
   {
      missed_blocks = get_slot_at_time( b.timestamp );
      assert( missed_blocks != 0 );
      missed_blocks--;
      for( uint32_t i = 0; i < missed_blocks; ++i )
      {
         const auto& witness_missed = get_witness( get_scheduled_witness( i + 1 ) );
         if(  witness_missed.owner != b.witness )
         {
            modify( witness_missed, [&]( witness_object& w )
            {
               w.total_missed++;
               if( has_hardfork( STEEM_HARDFORK_0_14__278 ) )
               {
                  if( head_block_num() - w.last_confirmed_block_num  > STEEM_BLOCKS_PER_DAY )
                  {
                     w.signing_key = public_key_type();
                     push_virtual_operation( shutdown_witness_operation( w.owner ) );
                  }
               }
            } );
         }
      }
   }

   // dynamic global properties updating
   modify( _dgp, [&]( dynamic_global_property_object& dgp )
   {
      // This is constant time assuming 100% participation. It is O(B) otherwise (B = Num blocks between update)
      for( uint32_t i = 0; i < missed_blocks + 1; i++ )
      {
         dgp.participation_count -= dgp.recent_slots_filled.hi & 0x8000000000000000ULL ? 1 : 0;
         dgp.recent_slots_filled = ( dgp.recent_slots_filled << 1 ) + ( i == 0 ? 1 : 0 );
         dgp.participation_count += ( i == 0 ? 1 : 0 );
      }

      dgp.head_block_number = b.block_num();
      dgp.head_block_id = b.id();
      dgp.time = b.timestamp;
      dgp.current_aslot += missed_blocks+1;
   } );

   if( !(get_node_properties().skip_flags & skip_undo_history_check) )
   {
      STEEM_ASSERT( _dgp.head_block_number - _dgp.last_irreversible_block_num  < STEEM_MAX_UNDO_HISTORY, undo_database_exception,
                 "The database does not have enough undo history to support a blockchain with so many missed blocks. "
                 "Please add a checkpoint if you would like to continue applying blocks beyond this point.",
                 ("last_irreversible_block_num",_dgp.last_irreversible_block_num)("head", _dgp.head_block_number)
                 ("max_undo",STEEM_MAX_UNDO_HISTORY) );
   }
} FC_CAPTURE_AND_RETHROW() }

void database::update_virtual_supply()
{ try {
   modify( get_dynamic_global_properties(), [&]( dynamic_global_property_object& dgp )
   {
      dgp.virtual_supply = dgp.current_supply
         + ( get_feed_history().current_median_history.is_null() ? asset( 0, STEEM_SYMBOL ) : dgp.current_sbd_supply * get_feed_history().current_median_history );

      auto median_price = get_feed_history().current_median_history;

      if( !median_price.is_null() && has_hardfork( STEEM_HARDFORK_0_14__230 ) )
      {
         auto percent_sbd = uint16_t( ( ( fc::uint128_t( ( dgp.current_sbd_supply * get_feed_history().current_median_history ).amount.value ) * STEEM_100_PERCENT )
            / dgp.virtual_supply.amount.value ).to_uint64() );

         if( percent_sbd <= STEEM_SBD_START_PERCENT )
            dgp.sbd_print_rate = STEEM_100_PERCENT;
         else if( percent_sbd >= STEEM_SBD_STOP_PERCENT )
            dgp.sbd_print_rate = 0;
         else
            dgp.sbd_print_rate = ( ( STEEM_SBD_STOP_PERCENT - percent_sbd ) * STEEM_100_PERCENT ) / ( STEEM_SBD_STOP_PERCENT - STEEM_SBD_START_PERCENT );
      }
   });
} FC_CAPTURE_AND_RETHROW() }

void database::update_signing_witness(const witness_object& signing_witness, const signed_block& new_block)
{ try {
   const dynamic_global_property_object& dpo = get_dynamic_global_properties();
   uint64_t new_block_aslot = dpo.current_aslot + get_slot_at_time( new_block.timestamp );

   modify( signing_witness, [&]( witness_object& _wit )
   {
      _wit.last_aslot = new_block_aslot;
      _wit.last_confirmed_block_num = new_block.block_num();
   } );
} FC_CAPTURE_AND_RETHROW() }

void database::update_last_irreversible_block()
{ try {
   const dynamic_global_property_object& dpo = get_dynamic_global_properties();

   /**
    * Prior to voting taking over, we must be more conservative...
    *
    */
   if( head_block_num() < STEEM_START_MINER_VOTING_BLOCK )
   {
      modify( dpo, [&]( dynamic_global_property_object& _dpo )
      {
         if ( head_block_num() > STEEM_MAX_WITNESSES )
            _dpo.last_irreversible_block_num = head_block_num() - STEEM_MAX_WITNESSES;
      } );
   }
   else
   {
      const witness_schedule_object& wso = get_witness_schedule_object();

      vector< const witness_object* > wit_objs;
      wit_objs.reserve( wso.num_scheduled_witnesses );
      for( int i = 0; i < wso.num_scheduled_witnesses; i++ )
         wit_objs.push_back( &get_witness( wso.current_shuffled_witnesses[i] ) );

      static_assert( STEEM_IRREVERSIBLE_THRESHOLD > 0, "irreversible threshold must be nonzero" );

      // 1 1 1 2 2 2 2 2 2 2 -> 2     .7*10 = 7
      // 1 1 1 1 1 1 1 2 2 2 -> 1
      // 3 3 3 3 3 3 3 3 3 3 -> 3

      size_t offset = ((STEEM_100_PERCENT - STEEM_IRREVERSIBLE_THRESHOLD) * wit_objs.size() / STEEM_100_PERCENT);

      std::nth_element( wit_objs.begin(), wit_objs.begin() + offset, wit_objs.end(),
         []( const witness_object* a, const witness_object* b )
         {
            return a->last_confirmed_block_num < b->last_confirmed_block_num;
         } );

      uint32_t new_last_irreversible_block_num = wit_objs[offset]->last_confirmed_block_num;

      if( new_last_irreversible_block_num > dpo.last_irreversible_block_num )
      {
         modify( dpo, [&]( dynamic_global_property_object& _dpo )
         {
            _dpo.last_irreversible_block_num = new_last_irreversible_block_num;
         } );
      }
   }

   commit( dpo.last_irreversible_block_num );

   if( !( get_node_properties().skip_flags & skip_block_log ) )
   {
      // output to block log based on new last irreverisible block num
      const auto& tmp_head = _block_log.head();
      uint64_t log_head_num = 0;

      if( tmp_head )
         log_head_num = tmp_head->block_num();

      if( log_head_num < dpo.last_irreversible_block_num )
      {
         while( log_head_num < dpo.last_irreversible_block_num )
         {
            shared_ptr< fork_item > block = _fork_db.fetch_block_on_main_branch_by_number( log_head_num+1 );
            FC_ASSERT( block, "Current fork in the fork database does not contain the last_irreversible_block" );
            _block_log.append( block->data );
            log_head_num++;
         }

         _block_log.flush();
      }
   }

   _fork_db.set_max_size( dpo.head_block_number - dpo.last_irreversible_block_num + 1 );
} FC_CAPTURE_AND_RETHROW() }


bool database::apply_order( const limit_order_object& new_order_object )
{
   auto order_id = new_order_object.id;

   const auto& limit_price_idx = get_index<limit_order_index>().indices().get<by_price>();

   auto max_price = ~new_order_object.sell_price;
   auto limit_itr = limit_price_idx.lower_bound(max_price.max());
   auto limit_end = limit_price_idx.upper_bound(max_price);

   bool finished = false;
   while( !finished && limit_itr != limit_end )
   {
      auto old_limit_itr = limit_itr;
      ++limit_itr;
      // match returns 2 when only the old order was fully filled. In this case, we keep matching; otherwise, we stop.
      finished = ( match(new_order_object, *old_limit_itr, old_limit_itr->sell_price) & 0x1 );
   }

   return find< limit_order_object >( order_id ) == nullptr;
}

int database::match( const limit_order_object& new_order, const limit_order_object& old_order, const price& match_price )
{
   bool has_hf_20__1815 = has_hardfork( STEEM_HARDFORK_0_20__1815 );

#pragma message( "TODO:  Remove if(), do assert unconditionally after HF20 occurs" )
   if( has_hf_20__1815 )
   {
      STEEM_ASSERT( new_order.sell_price.quote.symbol == old_order.sell_price.base.symbol,
         order_match_exception, "error matching orders: ${new_order} ${old_order} ${match_price}",
         ("new_order", new_order)("old_order", old_order)("match_price", match_price) );
      STEEM_ASSERT( new_order.sell_price.base.symbol  == old_order.sell_price.quote.symbol,
         order_match_exception, "error matching orders: ${new_order} ${old_order} ${match_price}",
         ("new_order", new_order)("old_order", old_order)("match_price", match_price) );
      STEEM_ASSERT( new_order.for_sale > 0 && old_order.for_sale > 0,
         order_match_exception, "error matching orders: ${new_order} ${old_order} ${match_price}",
         ("new_order", new_order)("old_order", old_order)("match_price", match_price) );
      STEEM_ASSERT( match_price.quote.symbol == new_order.sell_price.base.symbol,
         order_match_exception, "error matching orders: ${new_order} ${old_order} ${match_price}",
         ("new_order", new_order)("old_order", old_order)("match_price", match_price) );
      STEEM_ASSERT( match_price.base.symbol == old_order.sell_price.base.symbol,
         order_match_exception, "error matching orders: ${new_order} ${old_order} ${match_price}",
         ("new_order", new_order)("old_order", old_order)("match_price", match_price) );
   }

   auto new_order_for_sale = new_order.amount_for_sale();
   auto old_order_for_sale = old_order.amount_for_sale();

   asset new_order_pays, new_order_receives, old_order_pays, old_order_receives;

   if( new_order_for_sale <= old_order_for_sale * match_price )
   {
      old_order_receives = new_order_for_sale;
      new_order_receives  = new_order_for_sale * match_price;
   }
   else
   {
      //This line once read: assert( old_order_for_sale < new_order_for_sale * match_price );
      //This assert is not always true -- see trade_amount_equals_zero in operation_tests.cpp
      //Although new_order_for_sale is greater than old_order_for_sale * match_price, old_order_for_sale == new_order_for_sale * match_price
      //Removing the assert seems to be safe -- apparently no asset is created or destroyed.
      new_order_receives = old_order_for_sale;
      old_order_receives = old_order_for_sale * match_price;
   }

   old_order_pays = new_order_receives;
   new_order_pays = old_order_receives;

#pragma message( "TODO:  Remove if(), do assert unconditionally after HF20 occurs" )
   if( has_hf_20__1815 )
   {
      STEEM_ASSERT( new_order_pays == new_order.amount_for_sale() ||
                    old_order_pays == old_order.amount_for_sale(),
         order_match_exception, "error matching orders: ${new_order} ${old_order} ${match_price}",
         ("new_order", new_order)("old_order", old_order)("match_price", match_price) );
   }

   auto age = head_block_time() - old_order.created;
   if( !has_hardfork( STEEM_HARDFORK_0_12__178 ) &&
       ( (age >= STEEM_MIN_LIQUIDITY_REWARD_PERIOD_SEC && !has_hardfork( STEEM_HARDFORK_0_10__149)) ||
       (age >= STEEM_MIN_LIQUIDITY_REWARD_PERIOD_SEC_HF10 && has_hardfork( STEEM_HARDFORK_0_10__149) ) ) )
   {
      if( old_order_receives.symbol == STEEM_SYMBOL )
      {
         adjust_liquidity_reward( get_account( old_order.seller ), old_order_receives, false );
         adjust_liquidity_reward( get_account( new_order.seller ), -old_order_receives, false );
      }
      else
      {
         adjust_liquidity_reward( get_account( old_order.seller ), new_order_receives, true );
         adjust_liquidity_reward( get_account( new_order.seller ), -new_order_receives, true );
      }
   }

   push_virtual_operation( fill_order_operation( new_order.seller, new_order.orderid, new_order_pays, old_order.seller, old_order.orderid, old_order_pays ) );

   int result = 0;
   result |= fill_order( new_order, new_order_pays, new_order_receives );
   result |= fill_order( old_order, old_order_pays, old_order_receives ) << 1;

#pragma message( "TODO:  Remove if(), do assert unconditionally after HF20 occurs" )
   if( has_hf_20__1815 )
   {
      STEEM_ASSERT( result != 0,
         order_match_exception, "error matching orders: ${new_order} ${old_order} ${match_price}",
         ("new_order", new_order)("old_order", old_order)("match_price", match_price) );
   }
   return result;
}


void database::adjust_liquidity_reward( const account_object& owner, const asset& volume, bool is_sdb )
{
   const auto& ridx = get_index< liquidity_reward_balance_index >().indices().get< by_owner >();
   auto itr = ridx.find( owner.id );
   if( itr != ridx.end() )
   {
      modify<liquidity_reward_balance_object>( *itr, [&]( liquidity_reward_balance_object& r )
      {
         if( head_block_time() - r.last_update >= STEEM_LIQUIDITY_TIMEOUT_SEC )
         {
            r.sbd_volume = 0;
            r.steem_volume = 0;
            r.weight = 0;
         }

         if( is_sdb )
            r.sbd_volume += volume.amount.value;
         else
            r.steem_volume += volume.amount.value;

         r.update_weight( has_hardfork( STEEM_HARDFORK_0_10__141 ) );
         r.last_update = head_block_time();
      } );
   }
   else
   {
      create<liquidity_reward_balance_object>( [&](liquidity_reward_balance_object& r )
      {
         r.owner = owner.id;
         if( is_sdb )
            r.sbd_volume = volume.amount.value;
         else
            r.steem_volume = volume.amount.value;

         r.update_weight( has_hardfork( STEEM_HARDFORK_0_9__141 ) );
         r.last_update = head_block_time();
      } );
   }
}


bool database::fill_order( const limit_order_object& order, const asset& pays, const asset& receives )
{
   try
   {
      STEEM_ASSERT( order.amount_for_sale().symbol == pays.symbol,
         order_fill_exception, "error filling orders: ${order} ${pays} ${receives}",
         ("order", order)("pays", pays)("receives", receives) );
      STEEM_ASSERT( pays.symbol != receives.symbol,
         order_fill_exception, "error filling orders: ${order} ${pays} ${receives}",
         ("order", order)("pays", pays)("receives", receives) );

      adjust_balance( order.seller, receives );

      if( pays == order.amount_for_sale() )
      {
         remove( order );
         return true;
      }
      else
      {
#pragma message( "TODO:  Remove if(), do assert unconditionally after HF20 occurs" )
         if( has_hardfork( STEEM_HARDFORK_0_20__1815 ) )
         {
            STEEM_ASSERT( pays < order.amount_for_sale(),
              order_fill_exception, "error filling orders: ${order} ${pays} ${receives}",
              ("order", order)("pays", pays)("receives", receives) );
         }

         modify( order, [&]( limit_order_object& b )
         {
            b.for_sale -= pays.amount;
         } );
         /**
          *  There are times when the AMOUNT_FOR_SALE * SALE_PRICE == 0 which means that we
          *  have hit the limit where the seller is asking for nothing in return.  When this
          *  happens we must refund any balance back to the seller, it is too small to be
          *  sold at the sale price.
          */
         if( order.amount_to_receive().amount == 0 )
         {
            cancel_order(order);
            return true;
         }
         return false;
      }
   }
   FC_CAPTURE_AND_RETHROW( (order)(pays)(receives) )
}

void database::cancel_order( const limit_order_object& order )
{
   adjust_balance( order.seller, order.amount_for_sale() );
   remove(order);
}


void database::clear_expired_transactions()
{
   //Look for expired transactions in the deduplication list, and remove them.
   //Transactions must have expired by at least two forking windows in order to be removed.
   auto& transaction_idx = get_index< transaction_index >();
   const auto& dedupe_index = transaction_idx.indices().get< by_expiration >();
   while( ( !dedupe_index.empty() ) && ( head_block_time() > dedupe_index.begin()->expiration ) )
      remove( *dedupe_index.begin() );
}

void database::clear_expired_orders()
{
   auto now = head_block_time();
   const auto& orders_by_exp = get_index<limit_order_index>().indices().get<by_expiration>();
   auto itr = orders_by_exp.begin();
   while( itr != orders_by_exp.end() && itr->expiration < now )
   {
      cancel_order( *itr );
      itr = orders_by_exp.begin();
   }
}

void database::clear_expired_delegations()
{
   auto now = head_block_time();
   const auto& delegations_by_exp = get_index< vesting_delegation_expiration_index, by_expiration >();
   auto itr = delegations_by_exp.begin();
   while( itr != delegations_by_exp.end() && itr->expiration < now )
   {
      modify( get_account( itr->delegator ), [&]( account_object& a )
      {
         a.delegated_vesting_shares -= itr->vesting_shares;
      });

      push_virtual_operation( return_vesting_delegation_operation( itr->delegator, itr->vesting_shares ) );

      remove( *itr );
      itr = delegations_by_exp.begin();
   }
}
#ifdef STEEM_ENABLE_SMT
template< typename smt_balance_object_type >
void database::adjust_smt_balance( const account_name_type& name, const asset& delta, bool check_account )
{
   const smt_balance_object_type* bo =
      find< smt_balance_object_type, by_owner_symbol >( boost::make_tuple( name, delta.symbol ) );
   // Note that SMT related code, being post-20-hf needs no hf-guard to do balance checks.
   if( bo == nullptr )
   {
      // No balance object related to the SMT means '0' balance. Check delta to avoid creation of negative balance.
      FC_ASSERT( delta.amount.value >= 0, "Insufficient SMT ${smt} funds", ("smt", delta.symbol) );
      // No need to create object with '0' balance (see comment above).
      if( delta.amount.value == 0 )
         return;

<<<<<<< HEAD
=======
      if( check_account )
         get_account( name );

>>>>>>> 6359e538
      create< smt_balance_object_type >( [&]( smt_balance_object_type& smt_balance )
      {
         smt_balance.owner = name;
         smt_balance.balance = delta;
      } );
   }
   else
   {
      asset result = bo->balance + delta;
      // Check result to avoid negative balance storing.
      FC_ASSERT( result.amount.value >= 0, "Insufficient SMT ${smt} funds", ( "smt", delta.symbol ) );
      // Zero balance is the same as non object balance at all.
      if( result.amount.value == 0 )
      {
         remove( *bo );
      }
      else
      {
         modify( *bo, [&]( smt_balance_object_type& smt_balance )
         {
            smt_balance.balance = result;
         } );
      }
   }
}
#endif

void database::modify_balance( const account_object& a, const asset& delta, bool check_balance )
{
   modify( a, [&]( account_object& acnt )
   {
      switch( delta.symbol.asset_num )
      {
         case STEEM_ASSET_NUM_STEEM:
            acnt.balance += delta;
            if( check_balance )
            {
               FC_ASSERT( acnt.balance.amount.value >= 0, "Insufficient STEEM funds" );
            }
            break;
         case STEEM_ASSET_NUM_SBD:
            if( a.sbd_seconds_last_update != head_block_time() )
            {
               acnt.sbd_seconds += fc::uint128_t(a.sbd_balance.amount.value) * (head_block_time() - a.sbd_seconds_last_update).to_seconds();
               acnt.sbd_seconds_last_update = head_block_time();

               if( acnt.sbd_seconds > 0 &&
                   (acnt.sbd_seconds_last_update - acnt.sbd_last_interest_payment).to_seconds() > STEEM_SBD_INTEREST_COMPOUND_INTERVAL_SEC )
               {
                  auto interest = acnt.sbd_seconds / STEEM_SECONDS_PER_YEAR;
                  interest *= get_dynamic_global_properties().sbd_interest_rate;
                  interest /= STEEM_100_PERCENT;
                  asset interest_paid(interest.to_uint64(), SBD_SYMBOL);
                  acnt.sbd_balance += interest_paid;
                  acnt.sbd_seconds = 0;
                  acnt.sbd_last_interest_payment = head_block_time();

                  if(interest > 0)
                     push_virtual_operation( interest_operation( a.name, interest_paid ) );

                  modify( get_dynamic_global_properties(), [&]( dynamic_global_property_object& props)
                  {
                     props.current_sbd_supply += interest_paid;
                     props.virtual_supply += interest_paid * get_feed_history().current_median_history;
                  } );
               }
            }
            acnt.sbd_balance += delta;
            if( check_balance )
            {
               FC_ASSERT( acnt.sbd_balance.amount.value >= 0, "Insufficient SBD funds" );
            }
            break;
         default:
            FC_ASSERT( false, "invalid symbol" );
      }
   } );
}

void database::adjust_balance( const account_object& a, const asset& delta )
{
   bool check_balance = has_hardfork( STEEM_HARDFORK_0_20__1811 );

#ifdef STEEM_ENABLE_SMT
   // No account object modification for SMT balance, hence separate handling here.
   // Note that SMT related code, being post-20-hf needs no hf-guard to do balance checks.
   if( delta.symbol.space() == asset_symbol_type::smt_nai_space )
   {
      adjust_smt_balance< account_regular_balance_object >( a.name, delta, false/*check_account*/ );
      return;
   }
#endif
   modify_balance( a, delta, check_balance );
}

void database::adjust_balance( const account_name_type& name, const asset& delta )
{
   bool check_balance = has_hardfork( STEEM_HARDFORK_0_20__1811 );

#ifdef STEEM_ENABLE_SMT
   // No account object modification for SMT balance, hence separate handling here.
   // Note that SMT related code, being post-20-hf needs no hf-guard to do balance checks.
   if( delta.symbol.space() == asset_symbol_type::smt_nai_space )
   {
      adjust_smt_balance< account_regular_balance_object >( name, delta, true/*check_account*/ );
      return;
   }
#endif
   const auto& a = get_account( name );
   modify_balance( a, delta, check_balance );
}

void database::adjust_savings_balance( const account_object& a, const asset& delta )
{
   bool check_balance = has_hardfork( STEEM_HARDFORK_0_20__1811 );

   modify( a, [&]( account_object& acnt )
   {
      switch( delta.symbol.asset_num )
      {
         case STEEM_ASSET_NUM_STEEM:
            acnt.savings_balance += delta;
            if( check_balance )
            {
               FC_ASSERT( acnt.savings_balance.amount.value >= 0, "Insufficient savings STEEM funds" );
            }
            break;
         case STEEM_ASSET_NUM_SBD:
            if( a.savings_sbd_seconds_last_update != head_block_time() )
            {
               acnt.savings_sbd_seconds += fc::uint128_t(a.savings_sbd_balance.amount.value) * (head_block_time() - a.savings_sbd_seconds_last_update).to_seconds();
               acnt.savings_sbd_seconds_last_update = head_block_time();

               if( acnt.savings_sbd_seconds > 0 &&
                   (acnt.savings_sbd_seconds_last_update - acnt.savings_sbd_last_interest_payment).to_seconds() > STEEM_SBD_INTEREST_COMPOUND_INTERVAL_SEC )
               {
                  auto interest = acnt.savings_sbd_seconds / STEEM_SECONDS_PER_YEAR;
                  interest *= get_dynamic_global_properties().sbd_interest_rate;
                  interest /= STEEM_100_PERCENT;
                  asset interest_paid(interest.to_uint64(), SBD_SYMBOL);
                  acnt.savings_sbd_balance += interest_paid;
                  acnt.savings_sbd_seconds = 0;
                  acnt.savings_sbd_last_interest_payment = head_block_time();

                  if(interest > 0)
                     push_virtual_operation( interest_operation( a.name, interest_paid ) );

                  modify( get_dynamic_global_properties(), [&]( dynamic_global_property_object& props)
                  {
                     props.current_sbd_supply += interest_paid;
                     props.virtual_supply += interest_paid * get_feed_history().current_median_history;
                  } );
               }
            }
            acnt.savings_sbd_balance += delta;
            if( check_balance )
            {
               FC_ASSERT( acnt.savings_sbd_balance.amount.value >= 0, "Insufficient savings SBD funds" );
            }
            break;
         default:
            FC_ASSERT( !"invalid symbol" );
      }
   } );
}


void database::adjust_reward_balance( const account_object& a, const asset& delta )
{
   bool check_balance = has_hardfork( STEEM_HARDFORK_0_20__1811 );

#ifdef STEEM_ENABLE_SMT
   // No account object modification for SMT balance, hence separate handling here.
   // Note that SMT related code, being post-20-hf needs no hf-guard to do balance checks.
   if( delta.symbol.space() == asset_symbol_type::smt_nai_space )
   {
      adjust_smt_balance< account_rewards_balance_object >( a.name, delta, false/*check_account*/ );
      return;
   }
#endif
   modify( a, [&]( account_object& acnt )
   {
      switch( delta.symbol.asset_num )
      {
         case STEEM_ASSET_NUM_STEEM:
            acnt.reward_steem_balance += delta;
            if( check_balance )
            {
               FC_ASSERT( acnt.reward_steem_balance.amount.value >= 0, "Insufficient reward STEEM funds" );
            }
            break;
         case STEEM_ASSET_NUM_SBD:
            acnt.reward_sbd_balance += delta;
            if( check_balance )
            {
               FC_ASSERT( acnt.reward_sbd_balance.amount.value >= 0, "Insufficient reward SBD funds" );
            }
            break;
         default:
            FC_ASSERT( false, "invalid symbol" );
      }
   });
}


void database::adjust_supply( const asset& delta, bool adjust_vesting )
{
#ifdef STEEM_ENABLE_SMT
   if( delta.symbol.space() == asset_symbol_type::smt_nai_space )
   {
      const auto& smt = get< smt_token_object, by_symbol >( delta.symbol );
      auto smt_new_supply = smt.current_supply + delta.amount;
      FC_ASSERT( smt_new_supply >= 0 );
      modify( smt, [smt_new_supply]( smt_token_object& smt )
      {
         smt.current_supply = smt_new_supply;
      });
      return;
   }
#endif

   bool check_supply = has_hardfork( STEEM_HARDFORK_0_20__1811 );

   const auto& props = get_dynamic_global_properties();
   if( props.head_block_number < STEEM_BLOCKS_PER_DAY*7 )
      adjust_vesting = false;

   modify( props, [&]( dynamic_global_property_object& props )
   {
      switch( delta.symbol.asset_num )
      {
         case STEEM_ASSET_NUM_STEEM:
         {
            asset new_vesting( (adjust_vesting && delta.amount > 0) ? delta.amount * 9 : 0, STEEM_SYMBOL );
            props.current_supply += delta + new_vesting;
            props.virtual_supply += delta + new_vesting;
            props.total_vesting_fund_steem += new_vesting;
            if( check_supply )
            {
               FC_ASSERT( props.current_supply.amount.value >= 0 );
            }
            break;
         }
         case STEEM_ASSET_NUM_SBD:
            props.current_sbd_supply += delta;
            props.virtual_supply = props.current_sbd_supply * get_feed_history().current_median_history + props.current_supply;
            if( check_supply )
            {
               FC_ASSERT( props.current_sbd_supply.amount.value >= 0 );
            }
            break;
         default:
            FC_ASSERT( false, "invalid symbol" );
      }
   } );
}


asset database::get_balance( const account_object& a, asset_symbol_type symbol )const
{
   switch( symbol.asset_num )
   {
      case STEEM_ASSET_NUM_STEEM:
         return a.balance;
      case STEEM_ASSET_NUM_SBD:
         return a.sbd_balance;
      default:
      {
#ifdef STEEM_ENABLE_SMT
         FC_ASSERT( symbol.space() == asset_symbol_type::smt_nai_space, "invalid symbol" );
         const account_regular_balance_object* arbo =
            find< account_regular_balance_object, by_owner_symbol >( boost::make_tuple(a.name, symbol) );
         if( arbo == nullptr )
         {
            return asset(0, symbol);
         }
         else
         {
            return arbo->balance;
         }
#else
      FC_ASSERT( false, "invalid symbol" );
#endif
      }
   }
}

asset database::get_savings_balance( const account_object& a, asset_symbol_type symbol )const
{
   switch( symbol.asset_num )
   {
      case STEEM_ASSET_NUM_STEEM:
         return a.savings_balance;
      case STEEM_ASSET_NUM_SBD:
         return a.savings_sbd_balance;
      default: // Note no savings balance for SMT per comments in issue 1682.
         FC_ASSERT( !"invalid symbol" );
   }
}

void database::init_hardforks()
{
   _hardfork_times[ 0 ] = fc::time_point_sec( STEEM_GENESIS_TIME );
   _hardfork_versions[ 0 ] = hardfork_version( 0, 0 );
   FC_ASSERT( STEEM_HARDFORK_0_1 == 1, "Invalid hardfork configuration" );
   _hardfork_times[ STEEM_HARDFORK_0_1 ] = fc::time_point_sec( STEEM_HARDFORK_0_1_TIME );
   _hardfork_versions[ STEEM_HARDFORK_0_1 ] = STEEM_HARDFORK_0_1_VERSION;
   FC_ASSERT( STEEM_HARDFORK_0_2 == 2, "Invlaid hardfork configuration" );
   _hardfork_times[ STEEM_HARDFORK_0_2 ] = fc::time_point_sec( STEEM_HARDFORK_0_2_TIME );
   _hardfork_versions[ STEEM_HARDFORK_0_2 ] = STEEM_HARDFORK_0_2_VERSION;
   FC_ASSERT( STEEM_HARDFORK_0_3 == 3, "Invalid hardfork configuration" );
   _hardfork_times[ STEEM_HARDFORK_0_3 ] = fc::time_point_sec( STEEM_HARDFORK_0_3_TIME );
   _hardfork_versions[ STEEM_HARDFORK_0_3 ] = STEEM_HARDFORK_0_3_VERSION;
   FC_ASSERT( STEEM_HARDFORK_0_4 == 4, "Invalid hardfork configuration" );
   _hardfork_times[ STEEM_HARDFORK_0_4 ] = fc::time_point_sec( STEEM_HARDFORK_0_4_TIME );
   _hardfork_versions[ STEEM_HARDFORK_0_4 ] = STEEM_HARDFORK_0_4_VERSION;
   FC_ASSERT( STEEM_HARDFORK_0_5 == 5, "Invalid hardfork configuration" );
   _hardfork_times[ STEEM_HARDFORK_0_5 ] = fc::time_point_sec( STEEM_HARDFORK_0_5_TIME );
   _hardfork_versions[ STEEM_HARDFORK_0_5 ] = STEEM_HARDFORK_0_5_VERSION;
   FC_ASSERT( STEEM_HARDFORK_0_6 == 6, "Invalid hardfork configuration" );
   _hardfork_times[ STEEM_HARDFORK_0_6 ] = fc::time_point_sec( STEEM_HARDFORK_0_6_TIME );
   _hardfork_versions[ STEEM_HARDFORK_0_6 ] = STEEM_HARDFORK_0_6_VERSION;
   FC_ASSERT( STEEM_HARDFORK_0_7 == 7, "Invalid hardfork configuration" );
   _hardfork_times[ STEEM_HARDFORK_0_7 ] = fc::time_point_sec( STEEM_HARDFORK_0_7_TIME );
   _hardfork_versions[ STEEM_HARDFORK_0_7 ] = STEEM_HARDFORK_0_7_VERSION;
   FC_ASSERT( STEEM_HARDFORK_0_8 == 8, "Invalid hardfork configuration" );
   _hardfork_times[ STEEM_HARDFORK_0_8 ] = fc::time_point_sec( STEEM_HARDFORK_0_8_TIME );
   _hardfork_versions[ STEEM_HARDFORK_0_8 ] = STEEM_HARDFORK_0_8_VERSION;
   FC_ASSERT( STEEM_HARDFORK_0_9 == 9, "Invalid hardfork configuration" );
   _hardfork_times[ STEEM_HARDFORK_0_9 ] = fc::time_point_sec( STEEM_HARDFORK_0_9_TIME );
   _hardfork_versions[ STEEM_HARDFORK_0_9 ] = STEEM_HARDFORK_0_9_VERSION;
   FC_ASSERT( STEEM_HARDFORK_0_10 == 10, "Invalid hardfork configuration" );
   _hardfork_times[ STEEM_HARDFORK_0_10 ] = fc::time_point_sec( STEEM_HARDFORK_0_10_TIME );
   _hardfork_versions[ STEEM_HARDFORK_0_10 ] = STEEM_HARDFORK_0_10_VERSION;
   FC_ASSERT( STEEM_HARDFORK_0_11 == 11, "Invalid hardfork configuration" );
   _hardfork_times[ STEEM_HARDFORK_0_11 ] = fc::time_point_sec( STEEM_HARDFORK_0_11_TIME );
   _hardfork_versions[ STEEM_HARDFORK_0_11 ] = STEEM_HARDFORK_0_11_VERSION;
   FC_ASSERT( STEEM_HARDFORK_0_12 == 12, "Invalid hardfork configuration" );
   _hardfork_times[ STEEM_HARDFORK_0_12 ] = fc::time_point_sec( STEEM_HARDFORK_0_12_TIME );
   _hardfork_versions[ STEEM_HARDFORK_0_12 ] = STEEM_HARDFORK_0_12_VERSION;
   FC_ASSERT( STEEM_HARDFORK_0_13 == 13, "Invalid hardfork configuration" );
   _hardfork_times[ STEEM_HARDFORK_0_13 ] = fc::time_point_sec( STEEM_HARDFORK_0_13_TIME );
   _hardfork_versions[ STEEM_HARDFORK_0_13 ] = STEEM_HARDFORK_0_13_VERSION;
   FC_ASSERT( STEEM_HARDFORK_0_14 == 14, "Invalid hardfork configuration" );
   _hardfork_times[ STEEM_HARDFORK_0_14 ] = fc::time_point_sec( STEEM_HARDFORK_0_14_TIME );
   _hardfork_versions[ STEEM_HARDFORK_0_14 ] = STEEM_HARDFORK_0_14_VERSION;
   FC_ASSERT( STEEM_HARDFORK_0_15 == 15, "Invalid hardfork configuration" );
   _hardfork_times[ STEEM_HARDFORK_0_15 ] = fc::time_point_sec( STEEM_HARDFORK_0_15_TIME );
   _hardfork_versions[ STEEM_HARDFORK_0_15 ] = STEEM_HARDFORK_0_15_VERSION;
   FC_ASSERT( STEEM_HARDFORK_0_16 == 16, "Invalid hardfork configuration" );
   _hardfork_times[ STEEM_HARDFORK_0_16 ] = fc::time_point_sec( STEEM_HARDFORK_0_16_TIME );
   _hardfork_versions[ STEEM_HARDFORK_0_16 ] = STEEM_HARDFORK_0_16_VERSION;
   FC_ASSERT( STEEM_HARDFORK_0_17 == 17, "Invalid hardfork configuration" );
   _hardfork_times[ STEEM_HARDFORK_0_17 ] = fc::time_point_sec( STEEM_HARDFORK_0_17_TIME );
   _hardfork_versions[ STEEM_HARDFORK_0_17 ] = STEEM_HARDFORK_0_17_VERSION;
   FC_ASSERT( STEEM_HARDFORK_0_18 == 18, "Invalid hardfork configuration" );
   _hardfork_times[ STEEM_HARDFORK_0_18 ] = fc::time_point_sec( STEEM_HARDFORK_0_18_TIME );
   _hardfork_versions[ STEEM_HARDFORK_0_18 ] = STEEM_HARDFORK_0_18_VERSION;
   FC_ASSERT( STEEM_HARDFORK_0_19 == 19, "Invalid hardfork configuration" );
   _hardfork_times[ STEEM_HARDFORK_0_19 ] = fc::time_point_sec( STEEM_HARDFORK_0_19_TIME );
   _hardfork_versions[ STEEM_HARDFORK_0_19 ] = STEEM_HARDFORK_0_19_VERSION;
#ifdef IS_TEST_NET
   FC_ASSERT( STEEM_HARDFORK_0_20 == 20, "Invalid hardfork configuration" );
   _hardfork_times[ STEEM_HARDFORK_0_20 ] = fc::time_point_sec( STEEM_HARDFORK_0_20_TIME );
   _hardfork_versions[ STEEM_HARDFORK_0_20 ] = STEEM_HARDFORK_0_20_VERSION;
   FC_ASSERT( STEEM_HARDFORK_0_21 == 21, "Invalid hardfork configuration" );
   _hardfork_times[ STEEM_HARDFORK_0_21 ] = fc::time_point_sec( STEEM_HARDFORK_0_21_TIME );
   _hardfork_versions[ STEEM_HARDFORK_0_21 ] = STEEM_HARDFORK_0_21_VERSION;
#endif


   const auto& hardforks = get_hardfork_property_object();
   FC_ASSERT( hardforks.last_hardfork <= STEEM_NUM_HARDFORKS, "Chain knows of more hardforks than configuration", ("hardforks.last_hardfork",hardforks.last_hardfork)("STEEM_NUM_HARDFORKS",STEEM_NUM_HARDFORKS) );
   FC_ASSERT( _hardfork_versions[ hardforks.last_hardfork ] <= STEEM_BLOCKCHAIN_VERSION, "Blockchain version is older than last applied hardfork" );
   FC_ASSERT( STEEM_BLOCKCHAIN_HARDFORK_VERSION >= STEEM_BLOCKCHAIN_VERSION );
   FC_ASSERT( STEEM_BLOCKCHAIN_HARDFORK_VERSION == _hardfork_versions[ STEEM_NUM_HARDFORKS ] );
}

void database::process_hardforks()
{
   try
   {
      // If there are upcoming hardforks and the next one is later, do nothing
      const auto& hardforks = get_hardfork_property_object();

      if( has_hardfork( STEEM_HARDFORK_0_5__54 ) )
      {
         while( _hardfork_versions[ hardforks.last_hardfork ] < hardforks.next_hardfork
            && hardforks.next_hardfork_time <= head_block_time() )
         {
            if( hardforks.last_hardfork < STEEM_NUM_HARDFORKS ) {
               apply_hardfork( hardforks.last_hardfork + 1 );
            }
            else
               throw unknown_hardfork_exception();
         }
      }
      else
      {
         while( hardforks.last_hardfork < STEEM_NUM_HARDFORKS
               && _hardfork_times[ hardforks.last_hardfork + 1 ] <= head_block_time()
               && hardforks.last_hardfork < STEEM_HARDFORK_0_5__54 )
         {
            apply_hardfork( hardforks.last_hardfork + 1 );
         }
      }
   }
   FC_CAPTURE_AND_RETHROW()
}

bool database::has_hardfork( uint32_t hardfork )const
{
   return get_hardfork_property_object().processed_hardforks.size() > hardfork;
}

void database::set_hardfork( uint32_t hardfork, bool apply_now )
{
   auto const& hardforks = get_hardfork_property_object();

   for( uint32_t i = hardforks.last_hardfork + 1; i <= hardfork && i <= STEEM_NUM_HARDFORKS; i++ )
   {
      if( i <= STEEM_HARDFORK_0_5__54 )
         _hardfork_times[i] = head_block_time();
      else
      {
         modify( hardforks, [&]( hardfork_property_object& hpo )
         {
            hpo.next_hardfork = _hardfork_versions[i];
            hpo.next_hardfork_time = head_block_time();
         } );
      }

      if( apply_now )
         apply_hardfork( i );
   }
}

void database::apply_hardfork( uint32_t hardfork )
{
   if( _log_hardforks )
      elog( "HARDFORK ${hf} at block ${b}", ("hf", hardfork)("b", head_block_num()) );

   switch( hardfork )
   {
      case STEEM_HARDFORK_0_1:
         perform_vesting_share_split( 1000000 );
#ifdef IS_TEST_NET
         {
            custom_operation test_op;
            string op_msg = "Testnet: Hardfork applied";
            test_op.data = vector< char >( op_msg.begin(), op_msg.end() );
            test_op.required_auths.insert( STEEM_INIT_MINER_NAME );
            operation op = test_op;   // we need the operation object to live to the end of this scope
            operation_notification note( op );
            notify_pre_apply_operation( note );
            notify_post_apply_operation( note );
         }
         break;
#endif
         break;
      case STEEM_HARDFORK_0_2:
         retally_witness_votes();
         break;
      case STEEM_HARDFORK_0_3:
         retally_witness_votes();
         break;
      case STEEM_HARDFORK_0_4:
         reset_virtual_schedule_time(*this);
         break;
      case STEEM_HARDFORK_0_5:
         break;
      case STEEM_HARDFORK_0_6:
         retally_witness_vote_counts();
         retally_comment_children();
         break;
      case STEEM_HARDFORK_0_7:
         break;
      case STEEM_HARDFORK_0_8:
         retally_witness_vote_counts(true);
         break;
      case STEEM_HARDFORK_0_9:
         {
            for( const std::string& acc : hardfork9::get_compromised_accounts() )
            {
               const account_object* account = find_account( acc );
               if( account == nullptr )
                  continue;

               update_owner_authority( *account, authority( 1, public_key_type( "STM7sw22HqsXbz7D2CmJfmMwt9rimtk518dRzsR1f8Cgw52dQR1pR" ), 1 ) );

               modify( get< account_authority_object, by_account >( account->name ), [&]( account_authority_object& auth )
               {
                  auth.active  = authority( 1, public_key_type( "STM7sw22HqsXbz7D2CmJfmMwt9rimtk518dRzsR1f8Cgw52dQR1pR" ), 1 );
                  auth.posting = authority( 1, public_key_type( "STM7sw22HqsXbz7D2CmJfmMwt9rimtk518dRzsR1f8Cgw52dQR1pR" ), 1 );
               });
            }
         }
         break;
      case STEEM_HARDFORK_0_10:
         retally_liquidity_weight();
         break;
      case STEEM_HARDFORK_0_11:
         break;
      case STEEM_HARDFORK_0_12:
         {
            const auto& comment_idx = get_index< comment_index >().indices();

            for( auto itr = comment_idx.begin(); itr != comment_idx.end(); ++itr )
            {
               // At the hardfork time, all new posts with no votes get their cashout time set to +12 hrs from head block time.
               // All posts with a payout get their cashout time set to +30 days. This hardfork takes place within 30 days
               // initial payout so we don't have to handle the case of posts that should be frozen that aren't
               if( itr->parent_author == STEEM_ROOT_POST_PARENT )
               {
                  // Post has not been paid out and has no votes (cashout_time == 0 === net_rshares == 0, under current semmantics)
                  if( itr->last_payout == fc::time_point_sec::min() && itr->cashout_time == fc::time_point_sec::maximum() )
                  {
                     modify( *itr, [&]( comment_object & c )
                     {
                        c.cashout_time = head_block_time() + STEEM_CASHOUT_WINDOW_SECONDS_PRE_HF17;
                     });
                  }
                  // Has been paid out, needs to be on second cashout window
                  else if( itr->last_payout > fc::time_point_sec() )
                  {
                     modify( *itr, [&]( comment_object& c )
                     {
                        c.cashout_time = c.last_payout + STEEM_SECOND_CASHOUT_WINDOW;
                     });
                  }
               }
            }

            modify( get< account_authority_object, by_account >( STEEM_MINER_ACCOUNT ), [&]( account_authority_object& auth )
            {
               auth.posting = authority();
               auth.posting.weight_threshold = 1;
            });

            modify( get< account_authority_object, by_account >( STEEM_NULL_ACCOUNT ), [&]( account_authority_object& auth )
            {
               auth.posting = authority();
               auth.posting.weight_threshold = 1;
            });

            modify( get< account_authority_object, by_account >( STEEM_TEMP_ACCOUNT ), [&]( account_authority_object& auth )
            {
               auth.posting = authority();
               auth.posting.weight_threshold = 1;
            });
         }
         break;
      case STEEM_HARDFORK_0_13:
         break;
      case STEEM_HARDFORK_0_14:
         break;
      case STEEM_HARDFORK_0_15:
         break;
      case STEEM_HARDFORK_0_16:
         {
            modify( get_feed_history(), [&]( feed_history_object& fho )
            {
               while( fho.price_history.size() > STEEM_FEED_HISTORY_WINDOW )
                  fho.price_history.pop_front();
            });
         }
         break;
      case STEEM_HARDFORK_0_17:
         {
            static_assert(
               STEEM_MAX_VOTED_WITNESSES_HF0 + STEEM_MAX_MINER_WITNESSES_HF0 + STEEM_MAX_RUNNER_WITNESSES_HF0 == STEEM_MAX_WITNESSES,
               "HF0 witness counts must add up to STEEM_MAX_WITNESSES" );
            static_assert(
               STEEM_MAX_VOTED_WITNESSES_HF17 + STEEM_MAX_MINER_WITNESSES_HF17 + STEEM_MAX_RUNNER_WITNESSES_HF17 == STEEM_MAX_WITNESSES,
               "HF17 witness counts must add up to STEEM_MAX_WITNESSES" );

            modify( get_witness_schedule_object(), [&]( witness_schedule_object& wso )
            {
               wso.max_voted_witnesses = STEEM_MAX_VOTED_WITNESSES_HF17;
               wso.max_miner_witnesses = STEEM_MAX_MINER_WITNESSES_HF17;
               wso.max_runner_witnesses = STEEM_MAX_RUNNER_WITNESSES_HF17;
            });

            const auto& gpo = get_dynamic_global_properties();

            auto post_rf = create< reward_fund_object >( [&]( reward_fund_object& rfo )
            {
               rfo.name = STEEM_POST_REWARD_FUND_NAME;
               rfo.last_update = head_block_time();
               rfo.content_constant = STEEM_CONTENT_CONSTANT_HF0;
               rfo.percent_curation_rewards = STEEM_1_PERCENT * 25;
               rfo.percent_content_rewards = STEEM_100_PERCENT;
               rfo.reward_balance = gpo.total_reward_fund_steem;
#ifndef IS_TEST_NET
               rfo.recent_claims = STEEM_HF_17_RECENT_CLAIMS;
#endif
               rfo.author_reward_curve = curve_id::quadratic;
               rfo.curation_reward_curve = curve_id::quadratic_curation;
            });

            // As a shortcut in payout processing, we use the id as an array index.
            // The IDs must be assigned this way. The assertion is a dummy check to ensure this happens.
            FC_ASSERT( post_rf.id._id == 0 );

            modify( gpo, [&]( dynamic_global_property_object& g )
            {
               g.total_reward_fund_steem = asset( 0, STEEM_SYMBOL );
               g.total_reward_shares2 = 0;
            });

            /*
            * For all current comments we will either keep their current cashout time, or extend it to 1 week
            * after creation.
            *
            * We cannot do a simple iteration by cashout time because we are editting cashout time.
            * More specifically, we will be adding an explicit cashout time to all comments with parents.
            * To find all discussions that have not been paid out we fir iterate over posts by cashout time.
            * Before the hardfork these are all root posts. Iterate over all of their children, adding each
            * to a specific list. Next, update payout times for all discussions on the root post. This defines
            * the min cashout time for each child in the discussion. Then iterate over the children and set
            * their cashout time in a similar way, grabbing the root post as their inherent cashout time.
            */
            const auto& comment_idx = get_index< comment_index, by_cashout_time >();
            const auto& by_root_idx = get_index< comment_index, by_root >();
            vector< const comment_object* > root_posts;
            root_posts.reserve( STEEM_HF_17_NUM_POSTS );
            vector< const comment_object* > replies;
            replies.reserve( STEEM_HF_17_NUM_REPLIES );

            for( auto itr = comment_idx.begin(); itr != comment_idx.end() && itr->cashout_time < fc::time_point_sec::maximum(); ++itr )
            {
               root_posts.push_back( &(*itr) );

               for( auto reply_itr = by_root_idx.lower_bound( itr->id ); reply_itr != by_root_idx.end() && reply_itr->root_comment == itr->id; ++reply_itr )
               {
                  replies.push_back( &(*reply_itr) );
               }
            }

            for( const auto& itr : root_posts )
            {
               modify( *itr, [&]( comment_object& c )
               {
                  c.cashout_time = std::max( c.created + STEEM_CASHOUT_WINDOW_SECONDS, c.cashout_time );
               });
            }

            for( const auto& itr : replies )
            {
               modify( *itr, [&]( comment_object& c )
               {
                  c.cashout_time = std::max( calculate_discussion_payout_time( c ), c.created + STEEM_CASHOUT_WINDOW_SECONDS );
               });
            }
         }
         break;
      case STEEM_HARDFORK_0_18:
         break;
      case STEEM_HARDFORK_0_19:
         {
            modify( get_dynamic_global_properties(), [&]( dynamic_global_property_object& gpo )
            {
               gpo.vote_power_reserve_rate = STEEM_REDUCED_VOTE_POWER_RATE;
            });

            modify( get< reward_fund_object, by_name >( STEEM_POST_REWARD_FUND_NAME ), [&]( reward_fund_object &rfo )
            {
#ifndef IS_TEST_NET
               rfo.recent_claims = STEEM_HF_19_RECENT_CLAIMS;
#endif
               rfo.author_reward_curve = curve_id::linear;
               rfo.curation_reward_curve = curve_id::square_root;
            });

            /* Remove all 0 delegation objects */
            vector< const vesting_delegation_object* > to_remove;
            const auto& delegation_idx = get_index< vesting_delegation_index, by_id >();
            auto delegation_itr = delegation_idx.begin();

            while( delegation_itr != delegation_idx.end() )
            {
               if( delegation_itr->vesting_shares.amount == 0 )
                  to_remove.push_back( &(*delegation_itr) );

               ++delegation_itr;
            }

            for( const vesting_delegation_object* delegation_ptr: to_remove )
            {
               remove( *delegation_ptr );
            }
         }
         break;
#ifdef IS_TEST_NET
      case STEEM_HARDFORK_0_20:
         break;
      case STEEM_HARDFORK_0_21:
         break;
#endif
      default:
         break;
   }

   modify( get_hardfork_property_object(), [&]( hardfork_property_object& hfp )
   {
      FC_ASSERT( hardfork == hfp.last_hardfork + 1, "Hardfork being applied out of order", ("hardfork",hardfork)("hfp.last_hardfork",hfp.last_hardfork) );
      FC_ASSERT( hfp.processed_hardforks.size() == hardfork, "Hardfork being applied out of order" );
      hfp.processed_hardforks.push_back( _hardfork_times[ hardfork ] );
      hfp.last_hardfork = hardfork;
      hfp.current_hardfork_version = _hardfork_versions[ hardfork ];
      FC_ASSERT( hfp.processed_hardforks[ hfp.last_hardfork ] == _hardfork_times[ hfp.last_hardfork ], "Hardfork processing failed sanity check..." );
   } );

   push_virtual_operation( hardfork_operation( hardfork ), true );
}

void database::retally_liquidity_weight() {
   const auto& ridx = get_index< liquidity_reward_balance_index >().indices().get< by_owner >();
   for( const auto& i : ridx ) {
      modify( i, []( liquidity_reward_balance_object& o ){
         o.update_weight(true/*HAS HARDFORK10 if this method is called*/);
      });
   }
}

/**
 * Verifies all supply invariantes check out
 */
void database::validate_invariants()const
{
   try
   {
      const auto& account_idx = get_index<account_index>().indices().get<by_name>();
      asset total_supply = asset( 0, STEEM_SYMBOL );
      asset total_sbd = asset( 0, SBD_SYMBOL );
      asset total_vesting = asset( 0, VESTS_SYMBOL );
      asset pending_vesting_steem = asset( 0, STEEM_SYMBOL );
      share_type total_vsf_votes = share_type( 0 );

      auto gpo = get_dynamic_global_properties();

      /// verify no witness has too many votes
      const auto& witness_idx = get_index< witness_index >().indices();
      for( auto itr = witness_idx.begin(); itr != witness_idx.end(); ++itr )
         FC_ASSERT( itr->votes <= gpo.total_vesting_shares.amount, "", ("itr",*itr) );

      for( auto itr = account_idx.begin(); itr != account_idx.end(); ++itr )
      {
         total_supply += itr->balance;
         total_supply += itr->savings_balance;
         total_supply += itr->reward_steem_balance;
         total_sbd += itr->sbd_balance;
         total_sbd += itr->savings_sbd_balance;
         total_sbd += itr->reward_sbd_balance;
         total_vesting += itr->vesting_shares;
         total_vesting += itr->reward_vesting_balance;
         pending_vesting_steem += itr->reward_vesting_steem;
         total_vsf_votes += ( itr->proxy == STEEM_PROXY_TO_SELF_ACCOUNT ?
                                 itr->witness_vote_weight() :
                                 ( STEEM_MAX_PROXY_RECURSION_DEPTH > 0 ?
                                      itr->proxied_vsf_votes[STEEM_MAX_PROXY_RECURSION_DEPTH - 1] :
                                      itr->vesting_shares.amount ) );
      }

      const auto& convert_request_idx = get_index< convert_request_index >().indices();

      for( auto itr = convert_request_idx.begin(); itr != convert_request_idx.end(); ++itr )
      {
         if( itr->amount.symbol == STEEM_SYMBOL )
            total_supply += itr->amount;
         else if( itr->amount.symbol == SBD_SYMBOL )
            total_sbd += itr->amount;
         else
            FC_ASSERT( false, "Encountered illegal symbol in convert_request_object" );
      }

      const auto& limit_order_idx = get_index< limit_order_index >().indices();

      for( auto itr = limit_order_idx.begin(); itr != limit_order_idx.end(); ++itr )
      {
         if( itr->sell_price.base.symbol == STEEM_SYMBOL )
         {
            total_supply += asset( itr->for_sale, STEEM_SYMBOL );
         }
         else if ( itr->sell_price.base.symbol == SBD_SYMBOL )
         {
            total_sbd += asset( itr->for_sale, SBD_SYMBOL );
         }
      }

      const auto& escrow_idx = get_index< escrow_index >().indices().get< by_id >();

      for( auto itr = escrow_idx.begin(); itr != escrow_idx.end(); ++itr )
      {
         total_supply += itr->steem_balance;
         total_sbd += itr->sbd_balance;

         if( itr->pending_fee.symbol == STEEM_SYMBOL )
            total_supply += itr->pending_fee;
         else if( itr->pending_fee.symbol == SBD_SYMBOL )
            total_sbd += itr->pending_fee;
         else
            FC_ASSERT( false, "found escrow pending fee that is not SBD or STEEM" );
      }

      const auto& savings_withdraw_idx = get_index< savings_withdraw_index >().indices().get< by_id >();

      for( auto itr = savings_withdraw_idx.begin(); itr != savings_withdraw_idx.end(); ++itr )
      {
         if( itr->amount.symbol == STEEM_SYMBOL )
            total_supply += itr->amount;
         else if( itr->amount.symbol == SBD_SYMBOL )
            total_sbd += itr->amount;
         else
            FC_ASSERT( false, "found savings withdraw that is not SBD or STEEM" );
      }

      const auto& reward_idx = get_index< reward_fund_index, by_id >();

      for( auto itr = reward_idx.begin(); itr != reward_idx.end(); ++itr )
      {
         total_supply += itr->reward_balance;
      }

      total_supply += gpo.total_vesting_fund_steem + gpo.total_reward_fund_steem + gpo.pending_rewarded_vesting_steem;

      FC_ASSERT( gpo.current_supply == total_supply, "", ("gpo.current_supply",gpo.current_supply)("total_supply",total_supply) );
      FC_ASSERT( gpo.current_sbd_supply == total_sbd, "", ("gpo.current_sbd_supply",gpo.current_sbd_supply)("total_sbd",total_sbd) );
      FC_ASSERT( gpo.total_vesting_shares + gpo.pending_rewarded_vesting_shares == total_vesting, "", ("gpo.total_vesting_shares",gpo.total_vesting_shares)("total_vesting",total_vesting) );
      FC_ASSERT( gpo.total_vesting_shares.amount == total_vsf_votes, "", ("total_vesting_shares",gpo.total_vesting_shares)("total_vsf_votes",total_vsf_votes) );
      FC_ASSERT( gpo.pending_rewarded_vesting_steem == pending_vesting_steem, "", ("pending_rewarded_vesting_steem",gpo.pending_rewarded_vesting_steem)("pending_vesting_steem", pending_vesting_steem));

      FC_ASSERT( gpo.virtual_supply >= gpo.current_supply );
      if ( !get_feed_history().current_median_history.is_null() )
      {
         FC_ASSERT( gpo.current_sbd_supply * get_feed_history().current_median_history + gpo.current_supply
            == gpo.virtual_supply, "", ("gpo.current_sbd_supply",gpo.current_sbd_supply)("get_feed_history().current_median_history",get_feed_history().current_median_history)("gpo.current_supply",gpo.current_supply)("gpo.virtual_supply",gpo.virtual_supply) );
      }
   }
   FC_CAPTURE_LOG_AND_RETHROW( (head_block_num()) );
}

#ifdef STEEM_ENABLE_SMT

namespace {
   typedef std::map< asset_symbol_type, asset > TTotalSupplyMap;

   template <typename index_type>
   void add_from_balance_index(const index_type& balance_idx, TTotalSupplyMap& theMap)
   {
      auto it = balance_idx.begin();
      auto end = balance_idx.end();
      for( ; it != end; ++it )
      {
         const auto& balance = *it;
         auto insertInfo = theMap.emplace( balance.balance.symbol, balance.balance );
         if( insertInfo.second == false )
            insertInfo.first->second += balance.balance;
      }
   }
}

/**
 * SMT version of validate_invariants.
 */
void database::validate_smt_invariants()const
{
   try
   {
      // Get total balances.
      TTotalSupplyMap theMap;

      // - Balances
      const auto& balance_idx = get_index< account_regular_balance_index, by_id >();
      add_from_balance_index( balance_idx, theMap );

      // - Reward balances
      const auto& rewards_balance_idx = get_index< account_rewards_balance_index, by_id >();
      add_from_balance_index( rewards_balance_idx, theMap );

      // - Total vesting 
#pragma message( "TODO: Add SMT vesting support here once it is implemented." )
         
      // - Market orders
#pragma message( "TODO: Add limit_order_object iteration here once they support SMTs." )

      // - Reward funds
#pragma message( "TODO: Add reward_fund_object iteration here once they support SMTs." )
                  
      // - Escrow & savings - no support of SMT is expected.

      // Do the verification of total balances.
      auto itr = get_index< smt_token_index, by_id >().begin();
      auto end = get_index< smt_token_index, by_id >().end();
      for( ; itr != end; ++itr )
      {
         const smt_token_object& smt = *itr;
         auto totalIt = theMap.find( smt.symbol );
         asset total_supply = totalIt == theMap.end() ? asset(0, smt.symbol) : totalIt->second;
         FC_ASSERT( asset(smt.current_supply, smt.symbol) == total_supply, "", ("smt.current_supply",smt.current_supply)("total_supply",total_supply) );
      }
   }
   FC_CAPTURE_LOG_AND_RETHROW( (head_block_num()) );
}
#endif

void database::perform_vesting_share_split( uint32_t magnitude )
{
   try
   {
      modify( get_dynamic_global_properties(), [&]( dynamic_global_property_object& d )
      {
         d.total_vesting_shares.amount *= magnitude;
         d.total_reward_shares2 = 0;
      } );

      // Need to update all VESTS in accounts and the total VESTS in the dgpo
      for( const auto& account : get_index<account_index>().indices() )
      {
         modify( account, [&]( account_object& a )
         {
            a.vesting_shares.amount *= magnitude;
            a.withdrawn             *= magnitude;
            a.to_withdraw           *= magnitude;
            a.vesting_withdraw_rate  = asset( a.to_withdraw / STEEM_VESTING_WITHDRAW_INTERVALS_PRE_HF_16, VESTS_SYMBOL );
            if( a.vesting_withdraw_rate.amount == 0 )
               a.vesting_withdraw_rate.amount = 1;

            for( uint32_t i = 0; i < STEEM_MAX_PROXY_RECURSION_DEPTH; ++i )
               a.proxied_vsf_votes[i] *= magnitude;
         } );
      }

      const auto& comments = get_index< comment_index >().indices();
      for( const auto& comment : comments )
      {
         modify( comment, [&]( comment_object& c )
         {
            c.net_rshares       *= magnitude;
            c.abs_rshares       *= magnitude;
            c.vote_rshares      *= magnitude;
         } );
      }

      for( const auto& c : comments )
      {
         if( c.net_rshares.value > 0 )
            adjust_rshares2( c, 0, util::evaluate_reward_curve( c.net_rshares.value ) );
      }

   }
   FC_CAPTURE_AND_RETHROW()
}

void database::retally_comment_children()
{
   const auto& cidx = get_index< comment_index >().indices();

   // Clear children counts
   for( auto itr = cidx.begin(); itr != cidx.end(); ++itr )
   {
      modify( *itr, [&]( comment_object& c )
      {
         c.children = 0;
      });
   }

   for( auto itr = cidx.begin(); itr != cidx.end(); ++itr )
   {
      if( itr->parent_author != STEEM_ROOT_POST_PARENT )
      {
// Low memory nodes only need immediate child count, full nodes track total children
#ifdef IS_LOW_MEM
         modify( get_comment( itr->parent_author, itr->parent_permlink ), [&]( comment_object& c )
         {
            c.children++;
         });
#else
         const comment_object* parent = &get_comment( itr->parent_author, itr->parent_permlink );
         while( parent )
         {
            modify( *parent, [&]( comment_object& c )
            {
               c.children++;
            });

            if( parent->parent_author != STEEM_ROOT_POST_PARENT )
               parent = &get_comment( parent->parent_author, parent->parent_permlink );
            else
               parent = nullptr;
         }
#endif
      }
   }
}

void database::retally_witness_votes()
{
   const auto& witness_idx = get_index< witness_index >().indices();

   // Clear all witness votes
   for( auto itr = witness_idx.begin(); itr != witness_idx.end(); ++itr )
   {
      modify( *itr, [&]( witness_object& w )
      {
         w.votes = 0;
         w.virtual_position = 0;
      } );
   }

   const auto& account_idx = get_index< account_index >().indices();

   // Apply all existing votes by account
   for( auto itr = account_idx.begin(); itr != account_idx.end(); ++itr )
   {
      if( itr->proxy != STEEM_PROXY_TO_SELF_ACCOUNT ) continue;

      const auto& a = *itr;

      const auto& vidx = get_index<witness_vote_index>().indices().get<by_account_witness>();
      auto wit_itr = vidx.lower_bound( boost::make_tuple( a.name, account_name_type() ) );
      while( wit_itr != vidx.end() && wit_itr->account == a.name )
      {
         adjust_witness_vote( get< witness_object, by_name >(wit_itr->witness), a.witness_vote_weight() );
         ++wit_itr;
      }
   }
}

void database::retally_witness_vote_counts( bool force )
{
   const auto& account_idx = get_index< account_index >().indices();

   // Check all existing votes by account
   for( auto itr = account_idx.begin(); itr != account_idx.end(); ++itr )
   {
      const auto& a = *itr;
      uint16_t witnesses_voted_for = 0;
      if( force || (a.proxy != STEEM_PROXY_TO_SELF_ACCOUNT  ) )
      {
        const auto& vidx = get_index< witness_vote_index >().indices().get< by_account_witness >();
        auto wit_itr = vidx.lower_bound( boost::make_tuple( a.name, account_name_type() ) );
        while( wit_itr != vidx.end() && wit_itr->account == a.name )
        {
           ++witnesses_voted_for;
           ++wit_itr;
        }
      }
      if( a.witnesses_voted_for != witnesses_voted_for )
      {
         modify( a, [&]( account_object& account )
         {
            account.witnesses_voted_for = witnesses_voted_for;
         } );
      }
   }
}

#ifdef STEEM_ENABLE_SMT
vector< asset_symbol_type > database::get_smt_next_identifier()
{
   // This is temporary dummy implementation using simple counter as nai source (_next_available_nai).
   // Although a container of available nais is returned, it contains only one entry for simplicity.
   // Note that no decimal places argument is required from SMT creator at this stage.
   // This is because asset_symbol_type's to_string method omits the precision when serializing.
   // For appropriate use of this method see e.g. smt_database_fixture::create_smt

   uint8_t decimal_places = 0;
   FC_ASSERT( _next_available_nai >= SMT_MIN_NAI );
   FC_ASSERT( _next_available_nai <= SMT_MAX_NAI, "Out of available NAI numbers." );

   uint32_t asset_num = (_next_available_nai++ << 5) | 0x10 | decimal_places;

   asset_symbol_type new_symbol = asset_symbol_type::from_asset_num( asset_num );
   new_symbol.validate();
   FC_ASSERT( new_symbol.space() == asset_symbol_type::smt_nai_space );

   return std::move( vector< asset_symbol_type >( 1, new_symbol ) );
}
#endif

} } //steem::chain<|MERGE_RESOLUTION|>--- conflicted
+++ resolved
@@ -3456,12 +3456,9 @@
       if( delta.amount.value == 0 )
          return;
 
-<<<<<<< HEAD
-=======
       if( check_account )
          get_account( name );
 
->>>>>>> 6359e538
       create< smt_balance_object_type >( [&]( smt_balance_object_type& smt_balance )
       {
          smt_balance.owner = name;
