#include <openssl/md5.h>

#include <boost/iostreams/device/mapped_file.hpp>

#include <steemit/protocol/steem_operations.hpp>

#include <steemit/chain/block_summary_object.hpp>
#include <steemit/chain/compound.hpp>
#include <steemit/chain/custom_operation_interpreter.hpp>
#include <steemit/chain/database.hpp>
#include <steemit/chain/database_exceptions.hpp>
#include <steemit/chain/db_with.hpp>
#include <steemit/chain/evaluator_registry.hpp>
#include <steemit/chain/history_object.hpp>
#include <steemit/chain/index.hpp>
#include <steemit/chain/snapshot_state.hpp>
#include <steemit/chain/steem_evaluator.hpp>
#include <steemit/chain/steem_objects.hpp>
#include <steemit/chain/transaction_object.hpp>
#include <steemit/chain/shared_db_merkle.hpp>
#include <steemit/chain/operation_notification.hpp>

#include <fc/smart_ref_impl.hpp>

#include <fc/container/deque.hpp>

#include <fc/io/fstream.hpp>
#include <fc/io/json.hpp>

#define VIRTUAL_SCHEDULE_LAP_LENGTH  ( fc::uint128(uint64_t(-1)) )
#define VIRTUAL_SCHEDULE_LAP_LENGTH2 ( fc::uint128::max_value() )

namespace steemit {
    namespace chain {

//namespace db2 = graphene::db2;

        struct object_schema_repr {
            std::pair<uint16_t, uint16_t> space_type;
            std::string type;
        };

        struct operation_schema_repr {
            std::string id;
            std::string type;
        };

        struct db_schema {
            std::map<std::string, std::string> types;
            std::vector<object_schema_repr> object_types;
            std::string operation_type;
            std::vector<operation_schema_repr> custom_operation_types;
        };

    }
}

FC_REFLECT(steemit::chain::object_schema_repr, (space_type)(type))
FC_REFLECT(steemit::chain::operation_schema_repr, (id)(type))
FC_REFLECT(steemit::chain::db_schema, (types)(object_types)(operation_type)(custom_operation_types))

namespace steemit {
    namespace chain {

        using boost::container::flat_set;

        inline u256 to256(const fc::uint128 &t) {
            u256 v(t.hi);
            v <<= 64;
            v += t.lo;
            return v;
        }

        class database_impl {
        public:
            database_impl(database &self);

            database &_self;
            evaluator_registry<operation> _evaluator_registry;
        };

        database_impl::database_impl(database &self)
                : _self(self), _evaluator_registry(self) {
        }

        database::database()
                : _my(new database_impl(*this)) {
        }

        database::~database() {
            clear_pending();
        }

        void database::open(const fc::path &data_dir, const fc::path &shared_mem_dir, uint64_t initial_supply, uint64_t shared_file_size, uint32_t chainbase_flags) {
            try {
                init_schema();
                chainbase::database::open(shared_mem_dir, chainbase_flags, shared_file_size);

                initialize_indexes();
                initialize_evaluators();

                if (chainbase_flags & chainbase::database::read_write) {
                    if (!find<dynamic_global_property_object>()) {
                        with_write_lock([&]() {
                            init_genesis(initial_supply);
                        });
                    }

                    _block_log.open(data_dir / "block_log");

                    auto log_head = _block_log.head();

                    // Rewind all undo state. This should return us to the state at the last irreversible block.
                    with_write_lock([&]() {
                        undo_all();
                        FC_ASSERT(revision() ==
                                  head_block_num(), "Chainbase revision does not match head block num",
                                ("rev", revision())("head_block", head_block_num()));
                    });

                    if (head_block_num()) {
                        auto head_block = _block_log.read_block_by_num(head_block_num());
                        // This assertion should be caught and a reindex should occur
                        FC_ASSERT(head_block.valid() && head_block->id() ==
                                                        head_block_id(), "Chain state does not match block log. Please reindex blockchain.");

                        _fork_db.start_block(*head_block);
                    }
                }

                with_read_lock([&]() {
                    init_hardforks(); // Writes to local state, but reads from db
                });

            }
            FC_CAPTURE_LOG_AND_RETHROW((data_dir)(shared_mem_dir)(shared_file_size))
        }

        void database::reindex(const fc::path &data_dir, const fc::path &shared_mem_dir, uint64_t shared_file_size) {
            try {
                ilog("Reindexing Blockchain");
                wipe(data_dir, shared_mem_dir, false);
                open(data_dir, shared_mem_dir, STEEMIT_INIT_SUPPLY, shared_file_size, chainbase::database::read_write);
                _fork_db.reset();    // override effect of _fork_db.start_block() call in open()

                auto start = fc::time_point::now();
                STEEMIT_ASSERT(_block_log.head(), block_log_exception, "No blocks in block log. Cannot reindex an empty chain.");

                ilog("Replaying blocks...");


                uint64_t skip_flags =
                        skip_witness_signature |
                        skip_transaction_signatures |
                        skip_transaction_dupe_check |
                        skip_tapos_check |
                        skip_merkle_check |
                        skip_witness_schedule_check |
                        skip_authority_check |
                        skip_validate | /// no need to validate operations
                        skip_validate_invariants |
                        skip_block_log;

                with_write_lock([&]() {
                    auto itr = _block_log.read_block(0);
                    auto last_block_num = _block_log.head()->block_num();

                    while (itr.first.block_num() != last_block_num) {
                        auto cur_block_num = itr.first.block_num();
                        if (cur_block_num % 100000 == 0) {
                            std::cerr << "   " << double(cur_block_num * 100) /
                                                  last_block_num << "%   "
                                      << cur_block_num << " of "
                                      << last_block_num <<
                                      "   ("
                                      << (get_free_memory() / (1024 * 1024))
                                      << "M free)\n";
                        }
                        apply_block(itr.first, skip_flags);
                        itr = _block_log.read_block(itr.second);
                    }

                    apply_block(itr.first, skip_flags);
                    set_revision(head_block_num());
                });

                if (_block_log.head()->block_num()) {
                    _fork_db.start_block(*_block_log.head());
                }

                auto end = fc::time_point::now();
                ilog("Done reindexing, elapsed time: ${t} sec", ("t",
                        double((end - start).count()) / 1000000.0));
            }
            FC_CAPTURE_AND_RETHROW((data_dir)(shared_mem_dir))

        }

        void database::wipe(const fc::path &data_dir, const fc::path &shared_mem_dir, bool include_blocks) {
            close();
            chainbase::database::wipe(shared_mem_dir);
            if (include_blocks) {
                fc::remove_all(data_dir / "block_log");
                fc::remove_all(data_dir / "block_log.index");
            }
        }

        void database::close(bool rewind) {
            try {
                // Since pop_block() will move tx's in the popped blocks into pending,
                // we have to clear_pending() after we're done popping to get a clean
                // DB state (issue #336).
                clear_pending();

                chainbase::database::flush();
                chainbase::database::close();

                _block_log.close();

                _fork_db.reset();
            }
            FC_CAPTURE_AND_RETHROW()
        }

        bool database::is_known_block(const block_id_type &id) const {
            try {
                return fetch_block_by_id(id).valid();
            } FC_CAPTURE_AND_RETHROW()
        }

/**
 * Only return true *if* the transaction has not expired or been invalidated. If this
 * method is called with a VERY old transaction we will return false, they should
 * query things by blocks if they are that old.
 */
        bool database::is_known_transaction(const transaction_id_type &id) const {
            try {
                const auto &trx_idx = get_index<transaction_index>().indices().get<by_trx_id>();
                return trx_idx.find(id) != trx_idx.end();
            } FC_CAPTURE_AND_RETHROW()
        }

        block_id_type database::get_block_id_for_num(uint32_t block_num) const {
            try {
                auto b = _block_log.read_block_by_num(block_num);
                if (b.valid()) {
                    return b->id();
                }

                auto results = _fork_db.fetch_block_by_number(block_num);
                FC_ASSERT(results.size() == 1);
                return results[0]->data.id();

            }
            FC_CAPTURE_AND_RETHROW((block_num))
        }

        optional<signed_block> database::fetch_block_by_id(const block_id_type &id) const {
            try {
                auto b = _fork_db.fetch_block(id);
                if (!b) {
                    auto tmp = _block_log.read_block_by_num(protocol::block_header::num_from_id(id));

                    if (tmp && tmp->id() == id) {
                        return tmp;
                    }

                    tmp.reset();
                    return tmp;
                }

                return b->data;
            } FC_CAPTURE_AND_RETHROW()
        }

        optional<signed_block> database::fetch_block_by_number(uint32_t block_num) const {
            try {
                optional<signed_block> b;

                auto results = _fork_db.fetch_block_by_number(block_num);
                if (results.size() == 1) {
                    b = results[0]->data;
                } else {
                    b = _block_log.read_block_by_num(block_num);
                }

                return b;
            } FC_LOG_AND_RETHROW()
        }

        const signed_transaction database::get_recent_transaction(const transaction_id_type &trx_id) const {
            try {
                auto &index = get_index<transaction_index>().indices().get<by_trx_id>();
                auto itr = index.find(trx_id);
                FC_ASSERT(itr != index.end());
                signed_transaction trx;
                fc::raw::unpack(itr->packed_trx, trx);
                return trx;;
            } FC_CAPTURE_AND_RETHROW()
        }

        std::vector<block_id_type> database::get_block_ids_on_fork(block_id_type head_of_fork) const {
            try {
                pair<fork_database::branch_type, fork_database::branch_type> branches = _fork_db.fetch_branch_from(head_block_id(), head_of_fork);
                if (!((branches.first.back()->previous_id() ==
                       branches.second.back()->previous_id()))) {
                    edump((head_of_fork)
                            (head_block_id())
                            (branches.first.size())
                            (branches.second.size()));
                    assert(branches.first.back()->previous_id() ==
                           branches.second.back()->previous_id());
                }
                std::vector<block_id_type> result;
                for (const item_ptr &fork_block : branches.second) {
                    result.emplace_back(fork_block->id);
                }
                result.emplace_back(branches.first.back()->previous_id());
                return result;
            } FC_CAPTURE_AND_RETHROW()
        }

        chain_id_type database::get_chain_id() const {
            return STEEMIT_CHAIN_ID;
        }

        const witness_object &database::get_witness(const account_name_type &name) const {
            try {
                return get<witness_object, by_name>(name);
            } FC_CAPTURE_AND_RETHROW((name))
        }

        const witness_object *database::find_witness(const account_name_type &name) const {
            return find<witness_object, by_name>(name);
        }

        const account_object &database::get_account(const account_name_type &name) const {
            try {
                return get<account_object, by_name>(name);
            } FC_CAPTURE_AND_RETHROW((name))
        }

        const account_object *database::find_account(const account_name_type &name) const {
            return find<account_object, by_name>(name);
        }

        const comment_object &database::get_comment(const account_name_type &author, const shared_string &permlink) const {
            try {
                return get<comment_object, by_permlink>(boost::make_tuple(author, permlink));
            } FC_CAPTURE_AND_RETHROW((author)(permlink))
        }

        const comment_object *database::find_comment(const account_name_type &author, const shared_string &permlink) const {
            return find<comment_object, by_permlink>(boost::make_tuple(author, permlink));
        }

        const comment_object &database::get_comment(const account_name_type &author, const string &permlink) const {
            try {
                return get<comment_object, by_permlink>(boost::make_tuple(author, permlink));
            } FC_CAPTURE_AND_RETHROW((author)(permlink))
        }

        const comment_object *database::find_comment(const account_name_type &author, const string &permlink) const {
            return find<comment_object, by_permlink>(boost::make_tuple(author, permlink));
        }

        const category_object &database::get_category(const shared_string &name) const {
            try {
                return get<category_object, by_name>(name);
            } FC_CAPTURE_AND_RETHROW((name))
        }

        const category_object *database::find_category(const shared_string &name) const {
            return find<category_object, by_name>(name);
        }

        const escrow_object &database::get_escrow(const account_name_type &name, uint32_t escrow_id) const {
            try {
                return get<escrow_object, by_from_id>(boost::make_tuple(name, escrow_id));
            } FC_CAPTURE_AND_RETHROW((name)(escrow_id))
        }

        const escrow_object *database::find_escrow(const account_name_type &name, uint32_t escrow_id) const {
            return find<escrow_object, by_from_id>(boost::make_tuple(name, escrow_id));
        }

        const limit_order_object &database::get_limit_order(const account_name_type &name, uint32_t orderid) const {
            try {
                if (!has_hardfork(STEEMIT_HARDFORK_0_6__127)) {
                    orderid = orderid & 0x0000FFFF;
                }

                return get<limit_order_object, by_account>(boost::make_tuple(name, orderid));
            } FC_CAPTURE_AND_RETHROW((name)(orderid))
        }

        const limit_order_object *database::find_limit_order(const account_name_type &name, uint32_t orderid) const {
            if (!has_hardfork(STEEMIT_HARDFORK_0_6__127)) {
                orderid = orderid & 0x0000FFFF;
            }

            return find<limit_order_object, by_account>(boost::make_tuple(name, orderid));
        }

        const savings_withdraw_object &database::get_savings_withdraw(const account_name_type &owner, uint32_t request_id) const {
            try {
                return get<savings_withdraw_object, by_from_rid>(boost::make_tuple(owner, request_id));
            } FC_CAPTURE_AND_RETHROW((owner)(request_id))
        }

        const savings_withdraw_object *database::find_savings_withdraw(const account_name_type &owner, uint32_t request_id) const {
            return find<savings_withdraw_object, by_from_rid>(boost::make_tuple(owner, request_id));
        }

        const dynamic_global_property_object &database::get_dynamic_global_properties() const {
            try {
                return get<dynamic_global_property_object>();
            } FC_CAPTURE_AND_RETHROW()
        }

        const node_property_object &database::get_node_properties() const {
            return _node_property_object;
        }

        const feed_history_object &database::get_feed_history() const {
            try {
                return get<feed_history_object>();
            } FC_CAPTURE_AND_RETHROW()
        }

        const witness_schedule_object &database::get_witness_schedule_object() const {
            try {
                return get<witness_schedule_object>();
            } FC_CAPTURE_AND_RETHROW()
        }

        const hardfork_property_object &database::get_hardfork_property_object() const {
            try {
                return get<hardfork_property_object>();
            } FC_CAPTURE_AND_RETHROW()
        }

        const time_point_sec database::calculate_discussion_payout_time(const comment_object &comment) const {
            if (comment.parent_author == STEEMIT_ROOT_POST_PARENT) {
                return comment.cashout_time;
            } else {
                return get<comment_object>(comment.root_comment).cashout_time;
            }
        }

        void database::pay_fee(const account_object &account, asset fee) {
            FC_ASSERT(fee.amount >=
                      0); /// NOTE if this fails then validate() on some operation is probably wrong
            if (fee.amount == 0) {
                return;
            }

            FC_ASSERT(account.balance >= fee);
            adjust_balance(account, -fee);
            adjust_supply(-fee);
        }

        void database::old_update_account_bandwidth(const account_object &a, uint32_t trx_size, const bandwidth_type type) {
            try {
                const auto &props = get_dynamic_global_properties();
                if (props.total_vesting_shares.amount > 0) {
                    FC_ASSERT(a.vesting_shares.amount >
                              0, "Only accounts with a postive vesting balance may transact.");

                    auto band = find<account_bandwidth_object, by_account_bandwidth_type>(boost::make_tuple(a.name, type));

                    if (band == nullptr) {
                        band = &create<account_bandwidth_object>([&](account_bandwidth_object &b) {
                            b.account = a.name;
                            b.type = type;
                        });
                    }

                    modify(*band, [&](account_bandwidth_object &b) {
                        b.lifetime_bandwidth +=
                                trx_size * STEEMIT_BANDWIDTH_PRECISION;

                        auto now = head_block_time();
                        auto delta_time = (now -
                                           b.last_bandwidth_update).to_seconds();
                        uint64_t N = trx_size * STEEMIT_BANDWIDTH_PRECISION;
                        if (delta_time >=
                            STEEMIT_BANDWIDTH_AVERAGE_WINDOW_SECONDS) {
                            b.average_bandwidth = N;
                        } else {
                            auto old_weight = b.average_bandwidth *
                                              (STEEMIT_BANDWIDTH_AVERAGE_WINDOW_SECONDS -
                                               delta_time);
                            auto new_weight = delta_time * N;
                            b.average_bandwidth = (old_weight + new_weight) /
                                                  STEEMIT_BANDWIDTH_AVERAGE_WINDOW_SECONDS;
                        }

                        b.last_bandwidth_update = now;
                    });

                    fc::uint128 account_vshares(a.vesting_shares.amount.value);
                    fc::uint128 total_vshares(props.total_vesting_shares.amount.value);

                    fc::uint128 account_average_bandwidth(band->average_bandwidth.value);
                    fc::uint128 max_virtual_bandwidth(props.max_virtual_bandwidth);

                    FC_ASSERT((account_vshares * max_virtual_bandwidth) >
                              (account_average_bandwidth * total_vshares),
                            "Account exceeded maximum allowed bandwidth per vesting share.",
                            ("account_vshares", account_vshares)
                                    ("account_average_bandwidth", account_average_bandwidth)
                                    ("max_virtual_bandwidth", max_virtual_bandwidth)
                                    ("total_vesting_shares", total_vshares));
                }
            } FC_CAPTURE_AND_RETHROW()
        }

        bool database::update_account_bandwidth(const account_object &a, uint32_t trx_size, const bandwidth_type type) {
            const auto &props = get_dynamic_global_properties();
            bool has_bandwidth = true;

            if (props.total_vesting_shares.amount > 0) {
                auto band = find<account_bandwidth_object, by_account_bandwidth_type>(boost::make_tuple(a.name, type));

                if (band == nullptr) {
                    band = &create<account_bandwidth_object>([&](account_bandwidth_object &b) {
                        b.account = a.name;
                        b.type = type;
                    });
                }

                share_type new_bandwidth;
                share_type trx_bandwidth =
                        trx_size * STEEMIT_BANDWIDTH_PRECISION;
                auto delta_time = (head_block_time() -
                                   band->last_bandwidth_update).to_seconds();

                if (delta_time > STEEMIT_BANDWIDTH_AVERAGE_WINDOW_SECONDS) {
                    new_bandwidth = 0;
                } else {
                    new_bandwidth = (
                            ((STEEMIT_BANDWIDTH_AVERAGE_WINDOW_SECONDS -
                              delta_time) *
                             fc::uint128(band->average_bandwidth.value))
                            /
                            STEEMIT_BANDWIDTH_AVERAGE_WINDOW_SECONDS).to_uint64();
                }

                new_bandwidth += trx_bandwidth;

                modify(*band, [&](account_bandwidth_object &b) {
                    b.average_bandwidth = new_bandwidth;
                    b.lifetime_bandwidth += trx_bandwidth;
                    b.last_bandwidth_update = head_block_time();
                });

                fc::uint128 account_vshares(a.vesting_shares.amount.value);
                fc::uint128 total_vshares(props.total_vesting_shares.amount.value);
                fc::uint128 account_average_bandwidth(band->average_bandwidth.value);
                fc::uint128 max_virtual_bandwidth(props.max_virtual_bandwidth);

                has_bandwidth = (account_vshares * max_virtual_bandwidth) >
                                (account_average_bandwidth * total_vshares);

                if (is_producing())
                    FC_ASSERT(has_bandwidth,
                            "Account exceeded maximum allowed bandwidth per vesting share.",
                            ("account_vshares", account_vshares)
                                    ("account_average_bandwidth", account_average_bandwidth)
                                    ("max_virtual_bandwidth", max_virtual_bandwidth)
                                    ("total_vesting_shares", total_vshares));
            }

            return has_bandwidth;
        }

        uint32_t database::witness_participation_rate() const {
            const dynamic_global_property_object &dpo = get_dynamic_global_properties();
            return uint64_t(STEEMIT_100_PERCENT) *
                   dpo.recent_slots_filled.popcount() / 128;
        }

        void database::add_checkpoints(const flat_map<uint32_t, block_id_type> &checkpts) {
            for (const auto &i : checkpts) {
                _checkpoints[i.first] = i.second;
            }
        }

        bool database::before_last_checkpoint() const {
            return (_checkpoints.size() > 0) &&
                   (_checkpoints.rbegin()->first >= head_block_num());
        }

/**
 * Push block "may fail" in which case every partial change is unwound.  After
 * push block is successful the block is appended to the chain database on disk.
 *
 * @return true if we switched forks as a result of this push.
 */
        bool database::push_block(const signed_block &new_block, uint32_t skip) {
            //fc::time_point begin_time = fc::time_point::now();

            bool result;
            detail::with_skip_flags(*this, skip, [&]() {
                with_write_lock([&]() {
                    detail::without_pending_transactions(*this, std::move(_pending_tx), [&]() {
                        try {
                            result = _push_block(new_block);
                        }
                        FC_CAPTURE_AND_RETHROW((new_block))
                    });
                });
            });

            //fc::time_point end_time = fc::time_point::now();
            //fc::microseconds dt = end_time - begin_time;
            //if( ( new_block.block_num() % 10000 ) == 0 )
            //   ilog( "push_block ${b} took ${t} microseconds", ("b", new_block.block_num())("t", dt.count()) );
            return result;
        }

        bool database::_push_block(const signed_block &new_block) {
            try {
                uint32_t skip = get_node_properties().skip_flags;
                //uint32_t skip_undo_db = skip & skip_undo_block;

                if (!(skip & skip_fork_db)) {
                    shared_ptr<fork_item> new_head = _fork_db.push_block(new_block);
                    //If the head block from the longest chain does not build off of the current head, we need to switch forks.
                    if (new_head->data.previous != head_block_id()) {
                        //If the newly pushed block is the same height as head, we get head back in new_head
                        //Only switch forks if new_head is actually higher than head
                        if (new_head->data.block_num() > head_block_num()) {
                            // wlog( "Switching to fork: ${id}", ("id",new_head->data.id()) );
                            auto branches = _fork_db.fetch_branch_from(new_head->data.id(), head_block_id());

                            // pop blocks until we hit the forked block
                            while (head_block_id() !=
                                   branches.second.back()->data.previous) {
                                pop_block();
                            }

                            // push all blocks on the new fork
                            for (auto ritr = branches.first.rbegin();
                                 ritr != branches.first.rend(); ++ritr) {
                                // ilog( "pushing blocks from fork ${n} ${id}", ("n",(*ritr)->data.block_num())("id",(*ritr)->data.id()) );
                                optional<fc::exception> except;
                                try {
                                    auto session = start_undo_session(true);
                                    apply_block((*ritr)->data, skip);
                                    session.push();
                                }
                                catch (const fc::exception &e) {
                                    except = e;
                                }
                                if (except) {
                                    // wlog( "exception thrown while switching forks ${e}", ("e",except->to_detail_string() ) );
                                    // remove the rest of branches.first from the fork_db, those blocks are invalid
                                    while (ritr != branches.first.rend()) {
                                        _fork_db.remove((*ritr)->data.id());
                                        ++ritr;
                                    }
                                    _fork_db.set_head(branches.second.front());

                                    // pop all blocks from the bad fork
                                    while (head_block_id() !=
                                           branches.second.back()->data.previous) {
                                        pop_block();
                                    }

                                    // restore all blocks from the good fork
                                    for (auto ritr = branches.second.rbegin();
                                         ritr !=
                                         branches.second.rend(); ++ritr) {
                                        auto session = start_undo_session(true);
                                        apply_block((*ritr)->data, skip);
                                        session.push();
                                    }
                                    throw *except;
                                }
                            }
                            return true;
                        } else {
                            return false;
                        }
                    }
                }

                try {
                    auto session = start_undo_session(true);
                    apply_block(new_block, skip);
                    session.push();
                }
                catch (const fc::exception &e) {
                    elog("Failed to push new block:\n${e}", ("e", e.to_detail_string()));
                    _fork_db.remove(new_block.id());
                    throw;
                }

                return false;
            } FC_CAPTURE_AND_RETHROW()
        }

/**
 * Attempts to push the transaction into the pending queue
 *
 * When called to push a locally generated transaction, set the skip_block_size_check bit on the skip argument. This
 * will allow the transaction to be pushed even if it causes the pending block size to exceed the maximum block size.
 * Although the transaction will probably not propagate further now, as the peers are likely to have their pending
 * queues full as well, it will be kept in the queue to be propagated later when a new block flushes out the pending
 * queues.
 */
        void database::push_transaction(const signed_transaction &trx, uint32_t skip) {
            try {
                try {
                    FC_ASSERT(fc::raw::pack_size(trx) <=
                              (get_dynamic_global_properties().maximum_block_size -
                               256));
                    set_producing(true);
                    detail::with_skip_flags(*this, skip,
                            [&]() {
                                with_write_lock([&]() {
                                    _push_transaction(trx);
                                });
                            });
                    set_producing(false);
                }
                catch (...) {
                    set_producing(false);
                    throw;
                }
            }
            FC_CAPTURE_AND_RETHROW((trx))
        }

        void database::_push_transaction(const signed_transaction &trx) {
            // If this is the first transaction pushed after applying a block, start a new undo session.
            // This allows us to quickly rewind to the clean state of the head block, in case a new block arrives.
            if (!_pending_tx_session.valid()) {
                _pending_tx_session = start_undo_session(true);
            }

            // Create a temporary undo session as a child of _pending_tx_session.
            // The temporary session will be discarded by the destructor if
            // _apply_transaction fails.  If we make it to merge(), we
            // apply the changes.

            auto temp_session = start_undo_session(true);
            _apply_transaction(trx);
            _pending_tx.push_back(trx);

            notify_changed_objects();
            // The transaction applied successfully. Merge its changes into the pending block session.
            temp_session.squash();

            // notify anyone listening to pending transactions
            notify_on_pending_transaction(trx);
        }

        signed_block database::generate_block(
                fc::time_point_sec when,
                const account_name_type &witness_owner,
                const fc::ecc::private_key &block_signing_private_key,
                uint32_t skip /* = 0 */
        ) {
            signed_block result;
            detail::with_skip_flags(*this, skip, [&]() {
                try {
                    result = _generate_block(when, witness_owner, block_signing_private_key);
                }
                FC_CAPTURE_AND_RETHROW((witness_owner))
            });
            return result;
        }


        signed_block database::_generate_block(
                fc::time_point_sec when,
                const account_name_type &witness_owner,
                const fc::ecc::private_key &block_signing_private_key
        ) {
            uint32_t skip = get_node_properties().skip_flags;
            uint32_t slot_num = get_slot_at_time(when);
            FC_ASSERT(slot_num > 0);
            string scheduled_witness = get_scheduled_witness(slot_num);
            FC_ASSERT(scheduled_witness == witness_owner);

            const auto &witness_obj = get_witness(witness_owner);

            if (!(skip & skip_witness_signature))
                FC_ASSERT(witness_obj.signing_key ==
                          block_signing_private_key.get_public_key());

            static const size_t max_block_header_size =
                    fc::raw::pack_size(signed_block_header()) + 4;
            auto maximum_block_size = get_dynamic_global_properties().maximum_block_size; //STEEMIT_MAX_BLOCK_SIZE;
            size_t total_block_size = max_block_header_size;

            signed_block pending_block;

            with_write_lock([&]() {
                //
                // The following code throws away existing pending_tx_session and
                // rebuilds it by re-applying pending transactions.
                //
                // This rebuild is necessary because pending transactions' validity
                // and semantics may have changed since they were received, because
                // time-based semantics are evaluated based on the current block
                // time.  These changes can only be reflected in the database when
                // the value of the "when" variable is known, which means we need to
                // re-apply pending transactions in this method.
                //
                _pending_tx_session.reset();
                _pending_tx_session = start_undo_session(true);

                uint64_t postponed_tx_count = 0;
                // pop pending state (reset to head block state)
                for (const signed_transaction &tx : _pending_tx) {
                    // Only include transactions that have not expired yet for currently generating block,
                    // this should clear problem transactions and allow block production to continue

                    if (tx.expiration < when) {
                        continue;
                    }

                    uint64_t new_total_size =
                            total_block_size + fc::raw::pack_size(tx);

                    // postpone transaction if it would make block too big
                    if (new_total_size >= maximum_block_size) {
                        postponed_tx_count++;
                        continue;
                    }

                    try {
                        auto temp_session = start_undo_session(true);
                        _apply_transaction(tx);
                        temp_session.squash();

                        total_block_size += fc::raw::pack_size(tx);
                        pending_block.transactions.push_back(tx);
                    }
                    catch (const fc::exception &e) {
                        // Do nothing, transaction will not be re-applied
                        //wlog( "Transaction was not processed while generating block due to ${e}", ("e", e) );
                        //wlog( "The transaction was ${t}", ("t", tx) );
                    }
                }
                if (postponed_tx_count > 0) {
                    wlog("Postponed ${n} transactions due to block size limit", ("n", postponed_tx_count));
                }

                _pending_tx_session.reset();
            });

            // We have temporarily broken the invariant that
            // _pending_tx_session is the result of applying _pending_tx, as
            // _pending_tx now consists of the set of postponed transactions.
            // However, the push_block() call below will re-create the
            // _pending_tx_session.

            pending_block.previous = head_block_id();
            pending_block.timestamp = when;
            pending_block.transaction_merkle_root = pending_block.calculate_merkle_root();
            pending_block.witness = witness_owner;
            if (has_hardfork(STEEMIT_HARDFORK_0_5__54)) {
                const auto &witness = get_witness(witness_owner);

                if (witness.running_version != STEEMIT_BLOCKCHAIN_VERSION) {
                    pending_block.extensions.insert(block_header_extensions(STEEMIT_BLOCKCHAIN_VERSION));
                }

                const auto &hfp = get_hardfork_property_object();

                if (hfp.current_hardfork_version <
                    STEEMIT_BLOCKCHAIN_HARDFORK_VERSION // Binary is newer hardfork than has been applied
                    && (witness.hardfork_version_vote !=
                        _hardfork_versions[hfp.last_hardfork + 1] ||
                        witness.hardfork_time_vote !=
                        _hardfork_times[hfp.last_hardfork +
                                        1])) // Witness vote does not match binary configuration
                {
                    // Make vote match binary configuration
                    pending_block.extensions.insert(block_header_extensions(hardfork_version_vote(_hardfork_versions[
                            hfp.last_hardfork + 1], _hardfork_times[
                            hfp.last_hardfork + 1])));
                } else if (hfp.current_hardfork_version ==
                           STEEMIT_BLOCKCHAIN_HARDFORK_VERSION // Binary does not know of a new hardfork
                           && witness.hardfork_version_vote >
                              STEEMIT_BLOCKCHAIN_HARDFORK_VERSION) // Voting for hardfork in the future, that we do not know of...
                {
                    // Make vote match binary configuration. This is vote to not apply the new hardfork.
                    pending_block.extensions.insert(block_header_extensions(hardfork_version_vote(_hardfork_versions[hfp.last_hardfork], _hardfork_times[hfp.last_hardfork])));
                }
            }

            if (!(skip & skip_witness_signature)) {
                pending_block.sign(block_signing_private_key);
            }

            // TODO:  Move this to _push_block() so session is restored.
            if (!(skip & skip_block_size_check)) {
                FC_ASSERT(fc::raw::pack_size(pending_block) <=
                          STEEMIT_MAX_BLOCK_SIZE);
            }

            push_block(pending_block, skip);

            return pending_block;
        }

/**
 * Removes the most recent block from the database and
 * undoes any changes it made.
 */
        void database::pop_block() {
            try {
                _pending_tx_session.reset();
                auto head_id = head_block_id();

                /// save the head block so we can recover its transactions
                optional<signed_block> head_block = fetch_block_by_id(head_id);
                STEEMIT_ASSERT(head_block.valid(), pop_empty_chain, "there are no blocks to pop");

                _fork_db.pop_block();
                undo();

                _popped_tx.insert(_popped_tx.begin(), head_block->transactions.begin(), head_block->transactions.end());

            }
            FC_CAPTURE_AND_RETHROW()
        }

        void database::clear_pending() {
            try {
                assert((_pending_tx.size() == 0) ||
                       _pending_tx_session.valid());
                _pending_tx.clear();
                _pending_tx_session.reset();
            }
            FC_CAPTURE_AND_RETHROW()
        }

        void database::notify_pre_apply_operation(operation_notification &note) {
            note.trx_id = _current_trx_id;
            note.block = _current_block_num;
            note.trx_in_block = _current_trx_in_block;
            note.op_in_trx = _current_op_in_trx;

            STEEMIT_TRY_NOTIFY(pre_apply_operation, note)
        }

        void database::notify_post_apply_operation(const operation_notification &note) {
            STEEMIT_TRY_NOTIFY(post_apply_operation, note)
        }

        inline const void database::push_virtual_operation(const operation &op, bool force) {
            if (!force) {
#if defined( IS_LOW_MEM ) && !defined( STEEMIT_BUILD_TESTNET )
                return;
#endif
            }

            FC_ASSERT(is_virtual_operation(op));
            operation_notification note(op);
            notify_pre_apply_operation(note);
            notify_post_apply_operation(note);
        }

        void database::notify_applied_block(const signed_block &block) {
            STEEMIT_TRY_NOTIFY(applied_block, block)
        }

        void database::notify_on_pending_transaction(const signed_transaction &tx) {
            STEEMIT_TRY_NOTIFY(on_pending_transaction, tx)
        }

        void database::notify_on_applied_transaction(const signed_transaction &tx) {
            STEEMIT_TRY_NOTIFY(on_applied_transaction, tx)
        }

        account_name_type database::get_scheduled_witness(uint32_t slot_num) const {
            const dynamic_global_property_object &dpo = get_dynamic_global_properties();
            const witness_schedule_object &wso = get_witness_schedule_object();
            uint64_t current_aslot = dpo.current_aslot + slot_num;
            return wso.current_shuffled_witnesses[current_aslot %
                                                  wso.num_scheduled_witnesses];
        }

        fc::time_point_sec database::get_slot_time(uint32_t slot_num) const {
            if (slot_num == 0) {
                return fc::time_point_sec();
            }

            auto interval = STEEMIT_BLOCK_INTERVAL;
            const dynamic_global_property_object &dpo = get_dynamic_global_properties();

            if (head_block_num() == 0) {
                // n.b. first block is at genesis_time plus one block interval
                fc::time_point_sec genesis_time = dpo.time;
                return genesis_time + slot_num * interval;
            }

            int64_t head_block_abs_slot =
                    head_block_time().sec_since_epoch() / interval;
            fc::time_point_sec head_slot_time(head_block_abs_slot * interval);

            // "slot 0" is head_slot_time
            // "slot 1" is head_slot_time,
            //   plus maint interval if head block is a maint block
            //   plus block interval if head block is not a maint block
            return head_slot_time + (slot_num * interval);
        }

        uint32_t database::get_slot_at_time(fc::time_point_sec when) const {
            fc::time_point_sec first_slot_time = get_slot_time(1);
            if (when < first_slot_time) {
                return 0;
            }
            return (when - first_slot_time).to_seconds() /
                   STEEMIT_BLOCK_INTERVAL + 1;
        }

/**
 *  Converts STEEM into sbd and adds it to to_account while reducing the STEEM supply
 *  by STEEM and increasing the sbd supply by the specified amount.
 */
        std::pair<asset, asset> database::create_sbd(const account_object &to_account, asset steem) {
            std::pair<asset, asset> assets(asset(0, SBD_SYMBOL), asset(0, STEEM_SYMBOL));

            try {
                if (steem.amount == 0) {
                    return assets;
                }

                const auto &median_price = get_feed_history().current_median_history;
                const auto &gpo = get_dynamic_global_properties();

                if (!median_price.is_null()) {
                    auto to_sbd = (gpo.sbd_print_rate * steem.amount) /
                                  STEEMIT_100_PERCENT;
                    auto to_steem = steem.amount - to_sbd;

                    auto sbd = asset(to_sbd, STEEM_SYMBOL) * median_price;

                    adjust_balance(to_account, sbd);
                    adjust_balance(to_account, asset(to_steem, STEEM_SYMBOL));
                    adjust_supply(asset(-to_sbd, STEEM_SYMBOL));
                    adjust_supply(sbd);
                    assets.first = sbd;
                    assets.second = to_steem;
                } else {
                    adjust_balance(to_account, steem);
                    assets.second = steem;
                }
            }
            FC_CAPTURE_LOG_AND_RETHROW((to_account.name)(steem))

            return assets;
        }

/**
 * @param to_account - the account to receive the new vesting shares
 * @param STEEM - STEEM to be converted to vesting shares
 */
        asset database::create_vesting(const account_object &to_account, asset steem) {
            try {
                const auto &cprops = get_dynamic_global_properties();

                /**
       *  The ratio of total_vesting_shares / total_vesting_fund_steem should not
       *  change as the result of the user adding funds
       *
       *  V / C  = (V+Vn) / (C+Cn)
       *
       *  Simplifies to Vn = (V * Cn ) / C
       *
       *  If Cn equals o.amount, then we must solve for Vn to know how many new vesting shares
       *  the user should receive.
       *
       *  128 bit math is requred due to multiplying of 64 bit numbers. This is done in asset and price.
       */
                asset new_vesting = steem * cprops.get_vesting_share_price();

                modify(to_account, [&](account_object &to) {
                    to.vesting_shares += new_vesting;
                });

                modify(cprops, [&](dynamic_global_property_object &props) {
                    props.total_vesting_fund_steem += steem;
                    props.total_vesting_shares += new_vesting;
                });

                adjust_proxied_witness_votes(to_account, new_vesting.amount);

                return new_vesting;
            }
            FC_CAPTURE_AND_RETHROW((to_account.name)(steem))
        }

        fc::sha256 database::get_pow_target() const {
            const auto &dgp = get_dynamic_global_properties();
            fc::sha256 target;
            target._hash[0] = -1;
            target._hash[1] = -1;
            target._hash[2] = -1;
            target._hash[3] = -1;
            target = target >> ((dgp.num_pow_witnesses / 4) + 4);
            return target;
        }

        uint32_t database::get_pow_summary_target() const {
            const dynamic_global_property_object &dgp = get_dynamic_global_properties();
            if (dgp.num_pow_witnesses >= 1004) {
                return 0;
            }

            if (has_hardfork(STEEMIT_HARDFORK_0_16__551)) {
                return (0xFE00 - 0x0040 * dgp.num_pow_witnesses) << 0x10;
            } else {
                return (0xFC00 - 0x0040 * dgp.num_pow_witnesses) << 0x10;
            }
        }

        void database::update_witness_schedule4() {
            vector<account_name_type> active_witnesses;
            active_witnesses.reserve(STEEMIT_MAX_WITNESSES);

            /// Add the highest voted witnesses
            flat_set<witness_id_type> selected_voted;
            selected_voted.reserve(STEEMIT_MAX_VOTED_WITNESSES);

            const auto &widx = get_index<witness_index>().indices().get<by_vote_name>();
            for (auto itr = widx.begin();
                 itr != widx.end() &&
                 selected_voted.size() < STEEMIT_MAX_VOTED_WITNESSES;
                 ++itr) {
                if (has_hardfork(STEEMIT_HARDFORK_0_14__278) &&
                    (itr->signing_key == public_key_type())) {
                    continue;
                }
                selected_voted.insert(itr->id);
                active_witnesses.push_back(itr->owner);
                modify(*itr, [&](witness_object &wo) { wo.schedule = witness_object::top19; });
            }

            auto num_elected = active_witnesses.size();

            /// Add miners from the top of the mining queue
            flat_set<witness_id_type> selected_miners;
            selected_miners.reserve(STEEMIT_MAX_MINER_WITNESSES);
            const auto &gprops = get_dynamic_global_properties();
            const auto &pow_idx = get_index<witness_index>().indices().get<by_pow>();
            auto mitr = pow_idx.upper_bound(0);
            while (mitr != pow_idx.end() &&
                   selected_miners.size() < STEEMIT_MAX_MINER_WITNESSES) {
                // Only consider a miner who is not a top voted witness
                if (selected_voted.find(mitr->id) == selected_voted.end()) {
                    // Only consider a miner who has a valid block signing key
                    if (!(has_hardfork(STEEMIT_HARDFORK_0_14__278) &&
                          get_witness(mitr->owner).signing_key ==
                          public_key_type())) {
                        selected_miners.insert(mitr->id);
                        active_witnesses.push_back(mitr->owner);
                        modify(*mitr, [&](witness_object &wo) { wo.schedule = witness_object::miner; });
                    }
                }
                // Remove processed miner from the queue
                auto itr = mitr;
                ++mitr;
                modify(*itr, [&](witness_object &wit) {
                    wit.pow_worker = 0;
                });
                modify(gprops, [&](dynamic_global_property_object &obj) {
                    obj.num_pow_witnesses--;
                });
            }

            auto num_miners = selected_miners.size();

            /// Add the running witnesses in the lead
            const witness_schedule_object &wso = get_witness_schedule_object();
            fc::uint128 new_virtual_time = wso.current_virtual_time;
            const auto &schedule_idx = get_index<witness_index>().indices().get<by_schedule_time>();
            auto sitr = schedule_idx.begin();
            vector<decltype(sitr)> processed_witnesses;
            for (auto witness_count =
                    selected_voted.size() + selected_miners.size();
                 sitr != schedule_idx.end() &&
                 witness_count < STEEMIT_MAX_WITNESSES;
                 ++sitr) {
                new_virtual_time = sitr->virtual_scheduled_time; /// everyone advances to at least this time
                processed_witnesses.push_back(sitr);

                if (has_hardfork(STEEMIT_HARDFORK_0_14__278) &&
                    sitr->signing_key == public_key_type()) {
                    continue;
                } /// skip witnesses without a valid block signing key

                if (selected_miners.find(sitr->id) == selected_miners.end()
                    && selected_voted.find(sitr->id) == selected_voted.end()) {
                    active_witnesses.push_back(sitr->owner);
                    modify(*sitr, [&](witness_object &wo) { wo.schedule = witness_object::timeshare; });
                    ++witness_count;
                }
            }

            auto num_timeshare =
                    active_witnesses.size() - num_miners - num_elected;

            /// Update virtual schedule of processed witnesses
            bool reset_virtual_time = false;
            for (auto itr = processed_witnesses.begin();
                 itr != processed_witnesses.end(); ++itr) {
                auto new_virtual_scheduled_time = new_virtual_time +
                                                  VIRTUAL_SCHEDULE_LAP_LENGTH2 /
                                                  ((*itr)->votes.value + 1);
                if (new_virtual_scheduled_time < new_virtual_time) {
                    reset_virtual_time = true; /// overflow
                    break;
                }
                modify(*(*itr), [&](witness_object &wo) {
                    wo.virtual_position = fc::uint128();
                    wo.virtual_last_update = new_virtual_time;
                    wo.virtual_scheduled_time = new_virtual_scheduled_time;
                });
            }
            if (reset_virtual_time) {
                new_virtual_time = fc::uint128();
                reset_virtual_schedule_time();
            }

            size_t expected_active_witnesses = std::min(size_t(STEEMIT_MAX_WITNESSES), widx.size());
            if (head_block_num() > 14400) {
                FC_ASSERT(active_witnesses.size() ==
                          expected_active_witnesses, "number of active witnesses does not equal expected_active_witnesses=${expected_active_witnesses}",
                        ("active_witnesses.size()", active_witnesses.size())("STEEMIT_MAX_WITNESSES", STEEMIT_MAX_WITNESSES)("expected_active_witnesses", expected_active_witnesses));
            }

            auto majority_version = wso.majority_version;

            if (has_hardfork(STEEMIT_HARDFORK_0_5__54)) {
                flat_map<version, uint32_t, std::greater<version>> witness_versions;
                flat_map<std::tuple<hardfork_version, time_point_sec>, uint32_t> hardfork_version_votes;

                for (uint32_t i = 0; i < wso.num_scheduled_witnesses; i++) {
                    auto witness = get_witness(wso.current_shuffled_witnesses[i]);
                    if (witness_versions.find(witness.running_version) ==
                        witness_versions.end()) {
                        witness_versions[witness.running_version] = 1;
                    } else {
                        witness_versions[witness.running_version] += 1;
                    }

                    auto version_vote = std::make_tuple(witness.hardfork_version_vote, witness.hardfork_time_vote);
                    if (hardfork_version_votes.find(version_vote) ==
                        hardfork_version_votes.end()) {
                        hardfork_version_votes[version_vote] = 1;
                    } else {
                        hardfork_version_votes[version_vote] += 1;
                    }
                }

                int witnesses_on_version = 0;
                auto ver_itr = witness_versions.begin();

                // The map should be sorted highest version to smallest, so we iterate until we hit the majority of witnesses on at least this version
                while (ver_itr != witness_versions.end()) {
                    witnesses_on_version += ver_itr->second;

                    if (witnesses_on_version >=
                        STEEMIT_HARDFORK_REQUIRED_WITNESSES) {
                        majority_version = ver_itr->first;
                        break;
                    }

                    ++ver_itr;
                }

                auto hf_itr = hardfork_version_votes.begin();

                while (hf_itr != hardfork_version_votes.end()) {
                    if (hf_itr->second >= STEEMIT_HARDFORK_REQUIRED_WITNESSES) {
                        const auto &hfp = get_hardfork_property_object();
                        if (hfp.next_hardfork != std::get<0>(hf_itr->first) ||
                            hfp.next_hardfork_time !=
                            std::get<1>(hf_itr->first)) {

                            modify(hfp, [&](hardfork_property_object &hpo) {
                                hpo.next_hardfork = std::get<0>(hf_itr->first);
                                hpo.next_hardfork_time = std::get<1>(hf_itr->first);
                            });
                        }
                        break;
                    }

                    ++hf_itr;
                }

                // We no longer have a majority
                if (hf_itr == hardfork_version_votes.end()) {
                    modify(get_hardfork_property_object(), [&](hardfork_property_object &hpo) {
                        hpo.next_hardfork = hpo.current_hardfork_version;
                    });
                }
            }

            assert(num_elected + num_miners + num_timeshare ==
                   active_witnesses.size());

            modify(wso, [&](witness_schedule_object &_wso) {
                // active witnesses has exactly STEEMIT_MAX_WITNESSES elements, asserted above
                for (size_t i = 0; i < active_witnesses.size(); i++) {
                    _wso.current_shuffled_witnesses[i] = active_witnesses[i];
                }

                for (size_t i = active_witnesses.size();
                     i < STEEMIT_MAX_WITNESSES; i++) {
                    _wso.current_shuffled_witnesses[i] = account_name_type();
                }

                _wso.num_scheduled_witnesses = std::max<uint8_t>(active_witnesses.size(), 1);
                _wso.witness_pay_normalization_factor =
                        _wso.top19_weight * num_elected
                        + _wso.miner_weight * num_miners
                        + _wso.timeshare_weight * num_timeshare;

                /// shuffle current shuffled witnesses
                auto now_hi =
                        uint64_t(head_block_time().sec_since_epoch()) << 32;
                for (uint32_t i = 0; i < _wso.num_scheduled_witnesses; ++i) {
                    /// High performance random generator
                    /// http://xorshift.di.unimi.it/
                    uint64_t k = now_hi + uint64_t(i) * 2685821657736338717ULL;
                    k ^= (k >> 12);
                    k ^= (k << 25);
                    k ^= (k >> 27);
                    k *= 2685821657736338717ULL;

                    uint32_t jmax = _wso.num_scheduled_witnesses - i;
                    uint32_t j = i + k % jmax;
                    std::swap(_wso.current_shuffled_witnesses[i],
                            _wso.current_shuffled_witnesses[j]);
                }

                _wso.current_virtual_time = new_virtual_time;
                _wso.next_shuffle_block_num =
                        head_block_num() + _wso.num_scheduled_witnesses;
                _wso.majority_version = majority_version;
            });

            update_median_witness_props();
        }


/**
 *
 *  See @ref witness_object::virtual_last_update
 */
        void database::update_witness_schedule() {
            if ((head_block_num() % STEEMIT_MAX_WITNESSES) ==
                0) //wso.next_shuffle_block_num )
            {
                if (has_hardfork(STEEMIT_HARDFORK_0_4)) {
                    update_witness_schedule4();
                    return;
                }

                const auto &props = get_dynamic_global_properties();
                const witness_schedule_object &wso = get_witness_schedule_object();


                vector<account_name_type> active_witnesses;
                active_witnesses.reserve(STEEMIT_MAX_WITNESSES);

                fc::uint128 new_virtual_time;

                /// only use vote based scheduling after the first 1M STEEM is created or if there is no POW queued
                if (props.num_pow_witnesses == 0 ||
                    head_block_num() > STEEMIT_START_MINER_VOTING_BLOCK) {
                    const auto &widx = get_index<witness_index>().indices().get<by_vote_name>();

                    for (auto itr = widx.begin(); itr != widx.end() &&
                                                  (active_witnesses.size() <
                                                   (STEEMIT_MAX_WITNESSES -
                                                    2)); ++itr) {
                        if (itr->pow_worker) {
                            continue;
                        }

                        active_witnesses.push_back(itr->owner);

                        /// don't consider the top 19 for the purpose of virtual time scheduling
                        modify(*itr, [&](witness_object &wo) {
                            wo.virtual_scheduled_time = fc::uint128::max_value();
                        });
                    }

                    /// add the virtual scheduled witness, reseeting their position to 0 and their time to completion

                    const auto &schedule_idx = get_index<witness_index>().indices().get<by_schedule_time>();
                    auto sitr = schedule_idx.begin();
                    while (sitr != schedule_idx.end() && sitr->pow_worker) {
                        ++sitr;
                    }

                    if (sitr != schedule_idx.end()) {
                        active_witnesses.push_back(sitr->owner);
                        modify(*sitr, [&](witness_object &wo) {
                            wo.virtual_position = fc::uint128();
                            new_virtual_time = wo.virtual_scheduled_time; /// everyone advances to this time

                            /// extra cautious sanity check... we should never end up here if witnesses are
                            /// properly voted on. TODO: remove this line if it is not triggered and therefore
                            /// the code path is unreachable.
                            if (new_virtual_time == fc::uint128::max_value()) {
                                new_virtual_time = fc::uint128();
                            }

                            /// this witness will produce again here
                            if (has_hardfork(STEEMIT_HARDFORK_0_2)) {
                                wo.virtual_scheduled_time +=
                                        VIRTUAL_SCHEDULE_LAP_LENGTH2 /
                                        (wo.votes.value + 1);
                            } else {
                                wo.virtual_scheduled_time +=
                                        VIRTUAL_SCHEDULE_LAP_LENGTH /
                                        (wo.votes.value + 1);
                            }
                        });
                    }
                }

                /// Add the next POW witness to the active set if there is one...
                const auto &pow_idx = get_index<witness_index>().indices().get<by_pow>();

                auto itr = pow_idx.upper_bound(0);
                /// if there is more than 1 POW witness, then pop the first one from the queue...
                if (props.num_pow_witnesses > STEEMIT_MAX_WITNESSES) {
                    if (itr != pow_idx.end()) {
                        modify(*itr, [&](witness_object &wit) {
                            wit.pow_worker = 0;
                        });
                        modify(get_dynamic_global_properties(), [&](dynamic_global_property_object &obj) {
                            obj.num_pow_witnesses--;
                        });
                    }
                }

                /// add all of the pow witnesses to the round until voting takes over, then only add one per round
                itr = pow_idx.upper_bound(0);
                while (itr != pow_idx.end()) {
                    active_witnesses.push_back(itr->owner);

                    if (head_block_num() > STEEMIT_START_MINER_VOTING_BLOCK ||
                        active_witnesses.size() >= STEEMIT_MAX_WITNESSES) {
                        break;
                    }
                    ++itr;
                }

                modify(wso, [&](witness_schedule_object &_wso) {
                    /*
         _wso.current_shuffled_witnesses.clear();
         _wso.current_shuffled_witnesses.reserve( active_witnesses.size() );

         for( const string& w : active_witnesses )
            _wso.current_shuffled_witnesses.push_back( w );
            */
                    // active witnesses has exactly STEEMIT_MAX_WITNESSES elements, asserted above
                    for (size_t i = 0; i < active_witnesses.size(); i++) {
                        _wso.current_shuffled_witnesses[i] = active_witnesses[i];
                    }

                    for (size_t i = active_witnesses.size();
                         i < STEEMIT_MAX_WITNESSES; i++) {
                        _wso.current_shuffled_witnesses[i] = account_name_type();
                    }

                    _wso.num_scheduled_witnesses = std::max<uint8_t>(active_witnesses.size(), 1);

                    //idump( (_wso.current_shuffled_witnesses)(active_witnesses.size()) );

                    auto now_hi =
                            uint64_t(head_block_time().sec_since_epoch()) << 32;
                    for (uint32_t i = 0;
                         i < _wso.num_scheduled_witnesses; ++i) {
                        /// High performance random generator
                        /// http://xorshift.di.unimi.it/
                        uint64_t k =
                                now_hi + uint64_t(i) * 2685821657736338717ULL;
                        k ^= (k >> 12);
                        k ^= (k << 25);
                        k ^= (k >> 27);
                        k *= 2685821657736338717ULL;

                        uint32_t jmax = _wso.num_scheduled_witnesses - i;
                        uint32_t j = i + k % jmax;
                        std::swap(_wso.current_shuffled_witnesses[i],
                                _wso.current_shuffled_witnesses[j]);
                    }

                    if (props.num_pow_witnesses == 0 ||
                        head_block_num() > STEEMIT_START_MINER_VOTING_BLOCK) {
                        _wso.current_virtual_time = new_virtual_time;
                    }

                    _wso.next_shuffle_block_num =
                            head_block_num() + _wso.num_scheduled_witnesses;
                });
                update_median_witness_props();
            }
        }

        void database::update_median_witness_props() {
            const witness_schedule_object &wso = get_witness_schedule_object();

            /// fetch all witness objects
            vector<const witness_object *> active;
            active.reserve(wso.num_scheduled_witnesses);
            for (int i = 0; i < wso.num_scheduled_witnesses; i++) {
                active.push_back(&get_witness(wso.current_shuffled_witnesses[i]));
            }

            /// sort them by account_creation_fee
            std::sort(active.begin(), active.end(), [&](const witness_object *a, const witness_object *b) {
                return a->props.account_creation_fee.amount <
                       b->props.account_creation_fee.amount;
            });
            asset median_account_creation_fee = active[active.size() /
                                                       2]->props.account_creation_fee;

            /// sort them by maximum_block_size
            std::sort(active.begin(), active.end(), [&](const witness_object *a, const witness_object *b) {
                return a->props.maximum_block_size <
                       b->props.maximum_block_size;
            });
            uint32_t median_maximum_block_size = active[active.size() /
                                                        2]->props.maximum_block_size;

            /// sort them by sbd_interest_rate
            std::sort(active.begin(), active.end(), [&](const witness_object *a, const witness_object *b) {
                return a->props.sbd_interest_rate < b->props.sbd_interest_rate;
            });
            uint16_t median_sbd_interest_rate = active[active.size() /
                                                       2]->props.sbd_interest_rate;

            modify(wso, [&](witness_schedule_object &_wso) {
                _wso.median_props.account_creation_fee = median_account_creation_fee;
                _wso.median_props.maximum_block_size = median_maximum_block_size;
                _wso.median_props.sbd_interest_rate = median_sbd_interest_rate;
            });

            modify(get_dynamic_global_properties(), [&](dynamic_global_property_object &_dgpo) {
                _dgpo.maximum_block_size = median_maximum_block_size;
                _dgpo.sbd_interest_rate = median_sbd_interest_rate;
            });
        }

        void database::adjust_proxied_witness_votes(const account_object &a,
                const std::array<share_type,
                        STEEMIT_MAX_PROXY_RECURSION_DEPTH + 1> &delta,
                int depth) {
            if (a.proxy != STEEMIT_PROXY_TO_SELF_ACCOUNT) {
                /// nested proxies are not supported, vote will not propagate
                if (depth >= STEEMIT_MAX_PROXY_RECURSION_DEPTH) {
                    return;
                }

                const auto &proxy = get_account(a.proxy);

                modify(proxy, [&](account_object &a) {
                    for (int i = STEEMIT_MAX_PROXY_RECURSION_DEPTH - depth - 1;
                         i >= 0; --i) {
                        a.proxied_vsf_votes[i + depth] += delta[i];
                    }
                });

                adjust_proxied_witness_votes(proxy, delta, depth + 1);
            } else {
                share_type total_delta = 0;
                for (int i = STEEMIT_MAX_PROXY_RECURSION_DEPTH - depth;
                     i >= 0; --i) {
                    total_delta += delta[i];
                }
                adjust_witness_votes(a, total_delta);
            }
        }

        void database::adjust_proxied_witness_votes(const account_object &a, share_type delta, int depth) {
            if (a.proxy != STEEMIT_PROXY_TO_SELF_ACCOUNT) {
                /// nested proxies are not supported, vote will not propagate
                if (depth >= STEEMIT_MAX_PROXY_RECURSION_DEPTH) {
                    return;
                }

                const auto &proxy = get_account(a.proxy);

                modify(proxy, [&](account_object &a) {
                    a.proxied_vsf_votes[depth] += delta;
                });

                adjust_proxied_witness_votes(proxy, delta, depth + 1);
            } else {
                adjust_witness_votes(a, delta);
            }
        }

        void database::adjust_witness_votes(const account_object &a, share_type delta) {
            const auto &vidx = get_index<witness_vote_index>().indices().get<by_account_witness>();
            auto itr = vidx.lower_bound(boost::make_tuple(a.id, witness_id_type()));
            while (itr != vidx.end() && itr->account == a.id) {
                adjust_witness_vote(get(itr->witness), delta);
                ++itr;
            }
        }

        void database::adjust_witness_vote(const witness_object &witness, share_type delta) {
            const witness_schedule_object &wso = get_witness_schedule_object();
            modify(witness, [&](witness_object &w) {
                auto delta_pos = w.votes.value * (wso.current_virtual_time -
                                                  w.virtual_last_update);
                w.virtual_position += delta_pos;

                w.virtual_last_update = wso.current_virtual_time;
                w.votes += delta;
                FC_ASSERT(w.votes <=
                          get_dynamic_global_properties().total_vesting_shares.amount, "", ("w.votes", w.votes)("props", get_dynamic_global_properties().total_vesting_shares));

                if (has_hardfork(STEEMIT_HARDFORK_0_2)) {
                    w.virtual_scheduled_time = w.virtual_last_update +
                                               (VIRTUAL_SCHEDULE_LAP_LENGTH2 -
                                                w.virtual_position) /
                                               (w.votes.value + 1);
                } else {
                    w.virtual_scheduled_time = w.virtual_last_update +
                                               (VIRTUAL_SCHEDULE_LAP_LENGTH -
                                                w.virtual_position) /
                                               (w.votes.value + 1);
                }

                /** witnesses with a low number of votes could overflow the time field and end up with a scheduled time in the past */
                if (has_hardfork(STEEMIT_HARDFORK_0_4)) {
                    if (w.virtual_scheduled_time < wso.current_virtual_time) {
                        w.virtual_scheduled_time = fc::uint128::max_value();
                    }
                }
            });
        }

        void database::clear_witness_votes(const account_object &a) {
            const auto &vidx = get_index<witness_vote_index>().indices().get<by_account_witness>();
            auto itr = vidx.lower_bound(boost::make_tuple(a.id, witness_id_type()));
            while (itr != vidx.end() && itr->account == a.id) {
                const auto &current = *itr;
                ++itr;
                remove(current);
            }

            if (has_hardfork(STEEMIT_HARDFORK_0_6__104)) { // TODO: this check can be removed after hard fork
                modify(a, [&](account_object &acc) {
                    acc.witnesses_voted_for = 0;
                });
            }
        }

        void database::clear_null_account_balance() {
            if (!has_hardfork(STEEMIT_HARDFORK_0_14__327)) {
                return;
            }

            const auto &null_account = get_account(STEEMIT_NULL_ACCOUNT);
            asset total_steem(0, STEEM_SYMBOL);
            asset total_sbd(0, SBD_SYMBOL);

            if (null_account.balance.amount > 0) {
                total_steem += null_account.balance;
                adjust_balance(null_account, -null_account.balance);
            }

            if (null_account.savings_balance.amount > 0) {
                total_steem += null_account.savings_balance;
                adjust_savings_balance(null_account, -null_account.savings_balance);
            }

            if (null_account.sbd_balance.amount > 0) {
                total_sbd += null_account.sbd_balance;
                adjust_balance(null_account, -null_account.sbd_balance);
            }

            if (null_account.savings_sbd_balance.amount > 0) {
                total_sbd += null_account.savings_sbd_balance;
                adjust_savings_balance(null_account, -null_account.savings_sbd_balance);
            }

            if (null_account.vesting_shares.amount > 0) {
                const auto &gpo = get_dynamic_global_properties();
                auto converted_steem = null_account.vesting_shares *
                                       gpo.get_vesting_share_price();

                modify(gpo, [&](dynamic_global_property_object &g) {
                    g.total_vesting_shares -= null_account.vesting_shares;
                    g.total_vesting_fund_steem -= converted_steem;
                });

                modify(null_account, [&](account_object &a) {
                    a.vesting_shares.amount = 0;
                });

                total_steem += converted_steem;
            }

            if (total_steem.amount > 0) {
                adjust_supply(-total_steem);
            }

            if (total_sbd.amount > 0) {
                adjust_supply(-total_sbd);
            }
        }

/**
 * This method recursively tallies children_rshares2 for this post plus all of its parents,
 * TODO: this method can be skipped for validation-only nodes
 */
        void database::adjust_rshares2(const comment_object &c, fc::uint128_t old_rshares2, fc::uint128_t new_rshares2) {
            modify(c, [&](comment_object &comment) {
                comment.children_rshares2 -= old_rshares2;
                comment.children_rshares2 += new_rshares2;
            });
            if (c.depth) {
                adjust_rshares2(get_comment(c.parent_author, c.parent_permlink), old_rshares2, new_rshares2);
            } else {
                const auto &cprops = get_dynamic_global_properties();
                modify(cprops, [&](dynamic_global_property_object &p) {
                    p.total_reward_shares2 -= old_rshares2;
                    p.total_reward_shares2 += new_rshares2;
                });
            }
        }

        void database::update_owner_authority(const account_object &account, const authority &owner_authority) {
            if (head_block_num() >=
                STEEMIT_OWNER_AUTH_HISTORY_TRACKING_START_BLOCK_NUM) {
                create<owner_authority_history_object>([&](owner_authority_history_object &hist) {
                    hist.account = account.name;
                    hist.previous_owner_authority = get<account_authority_object, by_account>(account.name).owner;
                    hist.last_valid_time = head_block_time();
                });
            }

            modify(get<account_authority_object, by_account>(account.name), [&](account_authority_object &auth) {
                auth.owner = owner_authority;
                auth.last_owner_update = head_block_time();
            });
        }

        void database::process_vesting_withdrawals() {
            const auto &widx = get_index<account_index>().indices().get<by_next_vesting_withdrawal>();
            const auto &didx = get_index<withdraw_vesting_route_index>().indices().get<by_withdraw_route>();
            auto current = widx.begin();

            const auto &cprops = get_dynamic_global_properties();

            while (current != widx.end() &&
                   current->next_vesting_withdrawal <= head_block_time()) {
                const auto &from_account = *current;
                ++current;

                /**
      *  Let T = total tokens in vesting fund
      *  Let V = total vesting shares
      *  Let v = total vesting shares being cashed out
      *
      *  The user may withdraw  vT / V tokens
      */
                share_type to_withdraw;
                if (from_account.to_withdraw - from_account.withdrawn <
                    from_account.vesting_withdraw_rate.amount) {
                    to_withdraw = std::min(from_account.vesting_shares.amount,
                            from_account.to_withdraw %
                            from_account.vesting_withdraw_rate.amount).value;
                } else {
                    to_withdraw = std::min(from_account.vesting_shares.amount, from_account.vesting_withdraw_rate.amount).value;
                }

                share_type vests_deposited_as_steem = 0;
                share_type vests_deposited_as_vests = 0;
                asset total_steem_converted = asset(0, STEEM_SYMBOL);

                // Do two passes, the first for vests, the second for steem. Try to maintain as much accuracy for vests as possible.
                for (auto itr = didx.upper_bound(boost::make_tuple(from_account.id, account_id_type()));
                     itr != didx.end() && itr->from_account == from_account.id;
                     ++itr) {
                    if (itr->auto_vest) {
                        share_type to_deposit = (
                                (fc::uint128_t(to_withdraw.value) *
                                 itr->percent) /
                                STEEMIT_100_PERCENT).to_uint64();
                        vests_deposited_as_vests += to_deposit;

                        if (to_deposit > 0) {
                            const auto &to_account = get(itr->to_account);

                            modify(to_account, [&](account_object &a) {
                                a.vesting_shares.amount += to_deposit;
                            });

                            adjust_proxied_witness_votes(to_account, to_deposit);

                            push_virtual_operation(fill_vesting_withdraw_operation(from_account.name, to_account.name, asset(to_deposit, VESTS_SYMBOL), asset(to_deposit, VESTS_SYMBOL)));
                        }
                    }
                }

                for (auto itr = didx.upper_bound(boost::make_tuple(from_account.id, account_id_type()));
                     itr != didx.end() && itr->from_account == from_account.id;
                     ++itr) {
                    if (!itr->auto_vest) {
                        const auto &to_account = get(itr->to_account);

                        share_type to_deposit = (
                                (fc::uint128_t(to_withdraw.value) *
                                 itr->percent) /
                                STEEMIT_100_PERCENT).to_uint64();
                        vests_deposited_as_steem += to_deposit;
                        auto converted_steem = asset(to_deposit, VESTS_SYMBOL) *
                                               cprops.get_vesting_share_price();
                        total_steem_converted += converted_steem;

                        if (to_deposit > 0) {
                            modify(to_account, [&](account_object &a) {
                                a.balance += converted_steem;
                            });

                            modify(cprops, [&](dynamic_global_property_object &o) {
                                o.total_vesting_fund_steem -= converted_steem;
                                o.total_vesting_shares.amount -= to_deposit;
                            });

                            push_virtual_operation(fill_vesting_withdraw_operation(from_account.name, to_account.name, asset(to_deposit, VESTS_SYMBOL), converted_steem));
                        }
                    }
                }

                share_type to_convert = to_withdraw - vests_deposited_as_steem -
                                        vests_deposited_as_vests;
                FC_ASSERT(to_convert >=
                          0, "Deposited more vests than were supposed to be withdrawn");

                auto converted_steem = asset(to_convert, VESTS_SYMBOL) *
                                       cprops.get_vesting_share_price();

                modify(from_account, [&](account_object &a) {
                    a.vesting_shares.amount -= to_withdraw;
                    a.balance += converted_steem;
                    a.withdrawn += to_withdraw;

                    if (a.withdrawn >= a.to_withdraw ||
                        a.vesting_shares.amount == 0) {
                        a.vesting_withdraw_rate.amount = 0;
                        a.next_vesting_withdrawal = fc::time_point_sec::maximum();
                    } else {
                        a.next_vesting_withdrawal += fc::seconds(STEEMIT_VESTING_WITHDRAW_INTERVAL_SECONDS);
                    }
                });

                modify(cprops, [&](dynamic_global_property_object &o) {
                    o.total_vesting_fund_steem -= converted_steem;
                    o.total_vesting_shares.amount -= to_convert;
                });

                if (to_withdraw > 0) {
                    adjust_proxied_witness_votes(from_account, -to_withdraw);
                }

                push_virtual_operation(fill_vesting_withdraw_operation(from_account.name, from_account.name, asset(to_withdraw, VESTS_SYMBOL), converted_steem));
            }
        }

        void database::adjust_total_payout(const comment_object &cur, const asset &sbd_created, const asset &curator_sbd_value) {
            modify(cur, [&](comment_object &c) {
                if (c.total_payout_value.symbol == sbd_created.symbol) {
                    c.total_payout_value += sbd_created;
                }
                c.curator_payout_value += curator_sbd_value;
            });
            /// TODO: potentially modify author's total payout numbers as well
        }

/**
 *  This method will iterate through all comment_vote_objects and give them
 *  (max_rewards * weight) / c.total_vote_weight.
 *
 *  @returns unclaimed rewards.
 */
        share_type database::pay_discussions(const comment_object &c, share_type max_rewards) {
            share_type unclaimed_rewards = max_rewards;
            std::deque<comment_id_type> child_queue;

            // TODO: Optimize in future hardfork

            if (c.children_rshares2 > 0) {
                const auto &comment_by_parent = get_index<comment_index>().indices().get<by_parent>();
                fc::uint128_t total_rshares2(c.children_rshares2 -
                                             calculate_vshares(c.net_rshares.value));
                child_queue.push_back(c.id);

                // Pre-order traversal of the tree of child comments
                while (child_queue.size()) {
                    const auto &cur = get(child_queue.front());
                    child_queue.pop_front();

                    if (cur.net_rshares > 0) {
                        auto claim = static_cast< uint64_t >(
                                (to256(calculate_vshares(cur.net_rshares.value)) *
                                 max_rewards.value) / to256(total_rshares2));
                        unclaimed_rewards -= claim;

                        if (claim > 0) {
                            create_vesting(get_account(cur.author), asset(claim, STEEM_SYMBOL));
                            // create discussion reward vop
                        }
                    }

                    auto itr = comment_by_parent.lower_bound(boost::make_tuple(cur.author, cur.permlink, comment_id_type()));

                    while (itr != comment_by_parent.end() &&
                           itr->parent_author == cur.author &&
                           itr->parent_permlink == cur.permlink) {
                        child_queue.push_back(itr->id);
                        ++itr;
                    }
                }
            }

            return unclaimed_rewards;
        }

/**
 *  This method will iterate through all comment_vote_objects and give them
 *  (max_rewards * weight) / c.total_vote_weight.
 *
 *  @returns unclaimed rewards.
 */
        share_type database::pay_curators(const comment_object &c, share_type max_rewards) {
            try {
                uint128_t total_weight(c.total_vote_weight);
                //edump( (total_weight)(max_rewards) );
                share_type unclaimed_rewards = max_rewards;

                if (c.total_vote_weight > 0 && c.allow_curation_rewards) {
                    const auto &cvidx = get_index<comment_vote_index>().indices().get<by_comment_weight_voter>();
                    auto itr = cvidx.lower_bound(c.id);
                    while (itr != cvidx.end() && itr->comment == c.id) {
                        uint128_t weight(itr->weight);
                        auto claim = ((max_rewards.value * weight) /
                                      total_weight).to_uint64();
                        if (claim > 0) // min_amt is non-zero satoshis
                        {
                            unclaimed_rewards -= claim;
                            const auto &voter = get(itr->voter);
                            auto reward = create_vesting(voter, asset(claim, STEEM_SYMBOL));

                            push_virtual_operation(curation_reward_operation(voter.name, reward, c.author, to_string(c.permlink)));

#ifndef IS_LOW_MEM
                            modify(voter, [&](account_object &a) {
                                a.curation_rewards += claim;
                            });
#endif
                        }
                        ++itr;
                    }
                }

                if (!c.allow_curation_rewards) {
                    modify(get_dynamic_global_properties(), [&](dynamic_global_property_object &props) {
                        props.total_reward_fund_steem += unclaimed_rewards;
                    });

                    unclaimed_rewards = 0;
                }

                return unclaimed_rewards;
            } FC_CAPTURE_AND_RETHROW()
        }

        void database::cashout_comment_helper(const comment_object &comment) {
            try {
                const auto &cat = get_category(comment.category);

                if (comment.net_rshares > 0) {
                    uint128_t reward_tokens = uint128_t(claim_rshare_reward(comment.net_rshares, comment.reward_weight, to_steem(comment.max_accepted_payout)).value);

                    asset total_payout;
                    if (reward_tokens > 0) {
                        share_type discussion_tokens = 0;
                        share_type curation_tokens = ((reward_tokens *
                                                       get_curation_rewards_percent()) /
                                                      STEEMIT_100_PERCENT).to_uint64();
                        if (comment.parent_author == STEEMIT_ROOT_POST_PARENT) {
                            discussion_tokens = ((reward_tokens *
                                                  get_discussion_rewards_percent()) /
                                                 STEEMIT_100_PERCENT).to_uint64();
                        }

                        share_type author_tokens =
                                reward_tokens.to_uint64() - discussion_tokens -
                                curation_tokens;

                        author_tokens += pay_curators(comment, curation_tokens);

                        if (discussion_tokens > 0) {
                            author_tokens += pay_discussions(comment, discussion_tokens);
                        }

                        auto sbd_steem = (author_tokens *
                                          comment.percent_steem_dollars) /
                                         (2 * STEEMIT_100_PERCENT);
                        auto vesting_steem = author_tokens - sbd_steem;

                        const auto &author = get_account(comment.author);
                        auto vest_created = create_vesting(author, vesting_steem);
                        auto sbd_payout = create_sbd(author, sbd_steem);

                        adjust_total_payout(comment, sbd_payout.first +
                                                     to_sbd(sbd_payout.second +
                                                            asset(vesting_steem, STEEM_SYMBOL)), to_sbd(asset(
                                reward_tokens.to_uint64() -
                                author_tokens, STEEM_SYMBOL)));

                        /*if( sbd_created.symbol == SBD_SYMBOL )
                           adjust_total_payout( comment, sbd_created + to_sbd( asset( vesting_steem, STEEM_SYMBOL ) ), to_sbd( asset( reward_tokens.to_uint64() - author_tokens, STEEM_SYMBOL ) ) );
                        else
                           adjust_total_payout( comment, to_sbd( asset( vesting_steem + sbd_steem, STEEM_SYMBOL ) ), to_sbd( asset( reward_tokens.to_uint64() - author_tokens, STEEM_SYMBOL ) ) );
                           */

                        // stats only.. TODO: Move to plugin...
                        total_payout = to_sbd(asset(reward_tokens.to_uint64(), STEEM_SYMBOL));

                        push_virtual_operation(author_reward_operation(comment.author, to_string(comment.permlink), sbd_payout.first, sbd_payout.second, vest_created));
                        push_virtual_operation(comment_reward_operation(comment.author, to_string(comment.permlink), total_payout));

#ifndef IS_LOW_MEM
                        modify(comment, [&](comment_object &c) {
                            c.author_rewards += author_tokens;
                        });

                        modify(get_account(comment.author), [&](account_object &a) {
                            a.posting_rewards += author_tokens;
                        });
#endif

                        modify(cat, [&](category_object &c) {
                            c.total_payouts += total_payout;
                        });

                    }

                    fc::uint128_t old_rshares2 = calculate_vshares(comment.net_rshares.value);
                    adjust_rshares2(comment, old_rshares2, 0);
                }

                modify(cat, [&](category_object &c) {
                    c.abs_rshares -= comment.abs_rshares;
                    c.last_update = head_block_time();
                });

                modify(comment, [&](comment_object &c) {
                    /**
                    * A payout is only made for positive rshares, negative rshares hang around
                    * for the next time this post might get an upvote.
                    */
                    if (c.net_rshares > 0) {
                        c.net_rshares = 0;
                    }
                    c.children_abs_rshares = 0;
                    c.abs_rshares = 0;
                    c.vote_rshares = 0;
                    c.total_vote_weight = 0;
                    c.max_cashout_time = fc::time_point_sec::maximum();

                    if (c.parent_author == STEEMIT_ROOT_POST_PARENT) {
                        if (has_hardfork(STEEMIT_HARDFORK_0_12__177) &&
                            c.last_payout == fc::time_point_sec::min()) {
                                c.cashout_time = head_block_time() +
                                                 STEEMIT_SECOND_CASHOUT_WINDOW;
                        } else {
                                c.cashout_time = fc::time_point_sec::maximum();
                        }
                    }

                    if (calculate_discussion_payout_time(c) ==
                        fc::time_point_sec::maximum()) {
                            c.mode = archived;
                    } else {
                            c.mode = second_payout;
                    }

                    c.last_payout = head_block_time();
                });

                push_virtual_operation(comment_payout_update_operation(comment.author, to_string(comment.permlink)));

                const auto &vote_idx = get_index<comment_vote_index>().indices().get<by_comment_voter>();
                auto vote_itr = vote_idx.lower_bound(comment.id);
                while (vote_itr != vote_idx.end() &&
                       vote_itr->comment == comment.id) {
                    const auto &cur_vote = *vote_itr;
                    ++vote_itr;
                    if (!has_hardfork(STEEMIT_HARDFORK_0_12__177) ||
                        calculate_discussion_payout_time(comment) !=
                        fc::time_point_sec::maximum()) {
                        modify(cur_vote, [&](comment_vote_object &cvo) {
                            cvo.num_changes = -1;
                        });
                    } else {
#ifdef CLEAR_VOTES
                        remove(cur_vote);
#endif
                    }
                }
            } FC_CAPTURE_AND_RETHROW((comment))
        }

        void database::process_comment_cashout() {
            /// don't allow any content to get paid out until the website is ready to launch
            /// and people have had a week to start posting.  The first cashout will be the biggest because it
            /// will represent 2+ months of rewards.
//            if (!has_hardfork(STEEMIT_FIRST_CASHOUT_TIME)) {
//                return;
//            }

            if (head_block_time() <= STEEMIT_FIRST_CASHOUT_TIME) {
                return;
            }

            int count = 0;
            const auto &cidx = get_index<comment_index>().indices().get<by_cashout_time>();
            const auto &com_by_root = get_index<comment_index>().indices().get<by_root>();

            auto current = cidx.begin();
            while (current != cidx.end() &&
                   current->cashout_time <= head_block_time()) {
                auto itr = com_by_root.lower_bound(current->root_comment);
                while (itr != com_by_root.end() &&
                       itr->root_comment == current->root_comment) {
                    const auto &comment = *itr;
                    ++itr;
                    cashout_comment_helper(comment);
                    ++count;
                }
                current = cidx.begin();
            }
        }

/**
 *  Overall the network has an inflation rate of 102% of virtual steem per year
 *  90% of inflation is directed to vesting shares
 *  10% of inflation is directed to subjective proof of work voting
 *  1% of inflation is directed to liquidity providers
 *  1% of inflation is directed to block producers
 *
 *  This method pays out vesting and reward shares every block, and liquidity shares once per day.
 *  This method does not pay out witnesses.
 */
        void database::process_funds() {
            const auto &props = get_dynamic_global_properties();
            const auto &wso = get_witness_schedule_object();

            if (has_hardfork(STEEMIT_HARDFORK_0_16__551)) {
                /**
       * At block 7,000,000 have a 9.5% instantaneous inflation rate, decreasing to 0.95% at a rate of 0.01%
       * every 250k blocks. This narrowing will take approximately 20.5 years and will complete on block 220,750,000
       */
                int64_t start_inflation_rate = int64_t(STEEMIT_INFLATION_RATE_START_PERCENT);
                int64_t inflation_rate_adjustment = int64_t(
                        head_block_num() / STEEMIT_INFLATION_NARROWING_PERIOD);
                int64_t inflation_rate_floor = int64_t(STEEMIT_INFLATION_RATE_STOP_PERCENT);

                // below subtraction cannot underflow int64_t because inflation_rate_adjustment is <2^32
                int64_t current_inflation_rate = std::max(start_inflation_rate -
                                                          inflation_rate_adjustment, inflation_rate_floor);

                auto new_steem =
                        (props.virtual_supply.amount * current_inflation_rate) /
                        (int64_t(STEEMIT_100_PERCENT) *
                         int64_t(STEEMIT_BLOCKS_PER_YEAR));
                auto content_reward =
                        (new_steem * STEEMIT_CONTENT_REWARD_PERCENT) /
                        STEEMIT_100_PERCENT; /// 75% to content creator
                auto vesting_reward =
                        (new_steem * STEEMIT_VESTING_FUND_PERCENT) /
                        STEEMIT_100_PERCENT; /// 15% to vesting fund
                auto witness_reward = new_steem - content_reward -
                                      vesting_reward; /// Remaining 10% to witness pay

                const auto &cwit = get_witness(props.current_witness);
                witness_reward *= STEEMIT_MAX_WITNESSES;

                if (cwit.schedule == witness_object::timeshare) {
                    witness_reward *= wso.timeshare_weight;
                } else if (cwit.schedule == witness_object::miner) {
                    witness_reward *= wso.miner_weight;
                } else if (cwit.schedule == witness_object::top19) {
                    witness_reward *= wso.top19_weight;
                } else
                    wlog("Encountered unknown witness type for witness: ${w}", ("w", cwit.owner));

                witness_reward /= wso.witness_pay_normalization_factor;

                new_steem = content_reward + vesting_reward + witness_reward;

                modify(props, [&](dynamic_global_property_object &p) {
                    p.total_vesting_fund_steem += asset(vesting_reward, STEEM_SYMBOL);
                    p.total_reward_fund_steem += asset(content_reward, STEEM_SYMBOL);
                    p.current_supply += asset(new_steem, STEEM_SYMBOL);
                    p.virtual_supply += asset(new_steem, STEEM_SYMBOL);
                });

                create_vesting(get_account(cwit.owner), asset(witness_reward, STEEM_SYMBOL));
            } else {
                auto content_reward = get_content_reward();
                auto curate_reward = get_curation_reward();
                auto witness_pay = get_producer_reward();
                auto vesting_reward =
                        content_reward + curate_reward + witness_pay;

                content_reward = content_reward + curate_reward;

                if (props.head_block_number < STEEMIT_START_VESTING_BLOCK) {
                    vesting_reward.amount = 0;
                } else {
                    vesting_reward.amount.value *= 9;
                }

                modify(props, [&](dynamic_global_property_object &p) {
                    p.total_vesting_fund_steem += vesting_reward;
                    p.total_reward_fund_steem += content_reward;
                    p.current_supply +=
                            content_reward + witness_pay + vesting_reward;
                    p.virtual_supply +=
                            content_reward + witness_pay + vesting_reward;
                });
            }
        }

        void database::process_savings_withdraws() {
            const auto &idx = get_index<savings_withdraw_index>().indices().get<by_complete_from_rid>();
            auto itr = idx.begin();
            while (itr != idx.end()) {
                if (itr->complete > head_block_time()) {
                    break;
                }
                adjust_balance(get_account(itr->to), itr->amount);

                modify(get_account(itr->from), [&](account_object &a) {
                    a.savings_withdraw_requests--;
                });

                push_virtual_operation(fill_transfer_from_savings_operation(itr->from, itr->to, itr->amount, itr->request_id, to_string(itr->memo)));

                remove(*itr);
                itr = idx.begin();
            }
        }

        asset database::get_liquidity_reward() const {
            if (has_hardfork(STEEMIT_HARDFORK_0_12__178)) {
                return asset(0, STEEM_SYMBOL);
            }

            const auto &props = get_dynamic_global_properties();
            static_assert(STEEMIT_LIQUIDITY_REWARD_PERIOD_SEC ==
                          60 * 60, "this code assumes a 1 hour time interval");
            asset percent(protocol::calc_percent_reward_per_hour<STEEMIT_LIQUIDITY_APR_PERCENT>(props.virtual_supply.amount), STEEM_SYMBOL);
            return std::max(percent, STEEMIT_MIN_LIQUIDITY_REWARD);
        }

        asset database::get_content_reward() const {
            const auto &props = get_dynamic_global_properties();
            auto reward = asset(255, STEEM_SYMBOL);
            static_assert(STEEMIT_BLOCK_INTERVAL ==
                          3, "this code assumes a 3-second time interval");
            if (props.head_block_number > STEEMIT_START_VESTING_BLOCK) {
                asset percent(protocol::calc_percent_reward_per_block<STEEMIT_CONTENT_APR_PERCENT>(props.virtual_supply.amount), STEEM_SYMBOL);
                reward = std::max(percent, STEEMIT_MIN_CONTENT_REWARD);
            }

            return reward;
        }

        asset database::get_curation_reward() const {
            const auto &props = get_dynamic_global_properties();
            auto reward = asset(85, STEEM_SYMBOL);
            static_assert(STEEMIT_BLOCK_INTERVAL ==
                          3, "this code assumes a 3-second time interval");
            if (props.head_block_number > STEEMIT_START_VESTING_BLOCK) {
                asset percent(protocol::calc_percent_reward_per_block<STEEMIT_CURATE_APR_PERCENT>(props.virtual_supply.amount), STEEM_SYMBOL);
                reward = std::max(percent, STEEMIT_MIN_CURATE_REWARD);
            }

            return reward;
        }

        asset database::get_producer_reward() {
            const auto &props = get_dynamic_global_properties();
            static_assert(STEEMIT_BLOCK_INTERVAL ==
                          3, "this code assumes a 3-second time interval");
            asset percent(protocol::calc_percent_reward_per_block<STEEMIT_PRODUCER_APR_PERCENT>(props.virtual_supply.amount), STEEM_SYMBOL);

            const auto &witness_account = get_account(props.current_witness);

            if (has_hardfork(STEEMIT_HARDFORK_0_16)) {
                auto pay = std::max(percent, STEEMIT_MIN_PRODUCER_REWARD);

                /// pay witness in vesting shares
                if (props.head_block_number >=
                    STEEMIT_START_MINER_VOTING_BLOCK ||
                    (witness_account.vesting_shares.amount.value == 0)) {
                    // const auto& witness_obj = get_witness( props.current_witness );
                    create_vesting(witness_account, pay);
                } else {
                    modify(get_account(witness_account.name), [&](account_object &a) {
                        a.balance += pay;
                    });
                }

                return pay;
            } else {
                auto pay = std::max(percent, STEEMIT_MIN_PRODUCER_REWARD_PRE_HF_16);

                /// pay witness in vesting shares
                if (props.head_block_number >=
                    STEEMIT_START_MINER_VOTING_BLOCK ||
                    (witness_account.vesting_shares.amount.value == 0)) {
                    // const auto& witness_obj = get_witness( props.current_witness );
                    create_vesting(witness_account, pay);
                } else {
                    modify(get_account(witness_account.name), [&](account_object &a) {
                        a.balance += pay;
                    });
                }

                return pay;
            }
        }

        asset database::get_pow_reward() const {
            const auto &props = get_dynamic_global_properties();

#ifndef STEEMIT_BUILD_TESTNET
            /// 0 block rewards until at least STEEMIT_MAX_WITNESSES have produced a POW
            if (props.num_pow_witnesses < STEEMIT_MAX_WITNESSES &&
                props.head_block_number < STEEMIT_START_VESTING_BLOCK) {
                return asset(0, STEEM_SYMBOL);
            }
#endif

            static_assert(STEEMIT_BLOCK_INTERVAL ==
                          3, "this code assumes a 3-second time interval");
//            static_assert(STEEMIT_MAX_WITNESSES ==
//                          21, "this code assumes 21 per round");
            asset percent(calc_percent_reward_per_round<STEEMIT_POW_APR_PERCENT>(props.virtual_supply.amount), STEEM_SYMBOL);

            if (has_hardfork(STEEMIT_HARDFORK_0_16)) {
                return std::max(percent, STEEMIT_MIN_POW_REWARD);
            } else {
                return std::max(percent, STEEMIT_MIN_POW_REWARD_PRE_HF_16);
            }
        }


        void database::pay_liquidity_reward() {
#ifdef STEEMIT_BUILD_TESTNET
            if (!liquidity_rewards_enabled) {
                return;
            }
#endif

            if ((head_block_num() % STEEMIT_LIQUIDITY_REWARD_BLOCKS) == 0) {
                auto reward = get_liquidity_reward();

                if (reward.amount == 0) {
                    return;
                }

                const auto &ridx = get_index<liquidity_reward_balance_index>().indices().get<by_volume_weight>();
                auto itr = ridx.begin();
                if (itr != ridx.end() && itr->volume_weight() > 0) {
                    adjust_supply(reward, true);
                    adjust_balance(get(itr->owner), reward);
                    modify(*itr, [&](liquidity_reward_balance_object &obj) {
                        obj.steem_volume = 0;
                        obj.sbd_volume = 0;
                        obj.last_update = head_block_time();
                        obj.weight = 0;
                    });

                    push_virtual_operation(liquidity_reward_operation(get(itr->owner).name, reward));
                }
            }
        }

        uint16_t database::get_discussion_rewards_percent() const {
            return 0;
        }

        uint16_t database::get_curation_rewards_percent() const {
            if (has_hardfork(STEEMIT_HARDFORK_0_8__116)) {
                return STEEMIT_1_PERCENT * 25;
            } else {
                return STEEMIT_1_PERCENT * 50;
            }
        }

        uint128_t database::get_content_constant_s() const {
            return uint128_t(uint64_t(2000000000000ll)); // looking good for posters
        }

        uint128_t database::calculate_vshares(uint128_t rshares) const {
            auto s = get_content_constant_s();
            return (rshares + s) * (rshares + s) - s * s;
        }

/**
 *  Iterates over all conversion requests with a conversion date before
 *  the head block time and then converts them to/from steem/sbd at the
 *  current median price feed history price times the premium
 */
        void database::process_conversions() {
            auto now = head_block_time();
            const auto &request_by_date = get_index<convert_request_index>().indices().get<by_conversion_date>();
            auto itr = request_by_date.begin();

            const auto &fhistory = get_feed_history();
            if (fhistory.current_median_history.is_null()) {
                return;
            }

            asset net_sbd(0, SBD_SYMBOL);
            asset net_steem(0, STEEM_SYMBOL);

            while (itr != request_by_date.end() &&
                   itr->conversion_date <= now) {
                const auto &user = get_account(itr->owner);
                auto amount_to_issue =
                        itr->amount * fhistory.current_median_history;

                adjust_balance(user, amount_to_issue);

                net_sbd += itr->amount;
                net_steem += amount_to_issue;

                push_virtual_operation(fill_convert_request_operation(user.name, itr->requestid, itr->amount, amount_to_issue));

                remove(*itr);
                itr = request_by_date.begin();
            }

            const auto &props = get_dynamic_global_properties();
            modify(props, [&](dynamic_global_property_object &p) {
                p.current_supply += net_steem;
                p.current_sbd_supply -= net_sbd;
                p.virtual_supply += net_steem;
                p.virtual_supply -=
                        net_sbd * get_feed_history().current_median_history;
            });
        }

        asset database::to_sbd(const asset &steem) const {
            FC_ASSERT(steem.symbol == STEEM_SYMBOL);
            const auto &feed_history = get_feed_history();
            if (feed_history.current_median_history.is_null()) {
                return asset(0, SBD_SYMBOL);
            }

            return steem * feed_history.current_median_history;
        }

        asset database::to_steem(const asset &sbd) const {
            FC_ASSERT(sbd.symbol == SBD_SYMBOL);
            const auto &feed_history = get_feed_history();
            if (feed_history.current_median_history.is_null()) {
                return asset(0, STEEM_SYMBOL);
            }

            return sbd * feed_history.current_median_history;
        }

/**
 *  This method reduces the rshare^2 supply and returns the number of tokens are
 *  redeemed.
 */
        share_type database::claim_rshare_reward(share_type rshares, uint16_t reward_weight, asset max_steem) {
            try {
                FC_ASSERT(rshares > 0);

                const auto &props = get_dynamic_global_properties();

                u256 rs(rshares.value);
                u256 rf(props.total_reward_fund_steem.amount.value);
                u256 total_rshares2 = to256(props.total_reward_shares2);

                u256 rs2 = to256(calculate_vshares(rshares.value));
                rs2 = (rs2 * reward_weight) / STEEMIT_100_PERCENT;

                u256 payout_u256 = (rf * rs2) / total_rshares2;
                FC_ASSERT(payout_u256 <=
                          u256(uint64_t(std::numeric_limits<int64_t>::max())));
                uint64_t payout = static_cast< uint64_t >( payout_u256 );

                asset sbd_payout_value = to_sbd(asset(payout, STEEM_SYMBOL));

                if (sbd_payout_value < STEEMIT_MIN_PAYOUT_SBD) {
                    payout = 0;
                }

                payout = std::min(payout, uint64_t(max_steem.amount.value));

                modify(props, [&](dynamic_global_property_object &p) {
                    p.total_reward_fund_steem.amount -= payout;
                });

                return payout;
            } FC_CAPTURE_AND_RETHROW((rshares)(max_steem))
        }

        void database::account_recovery_processing() {
            // Clear expired recovery requests
            const auto &rec_req_idx = get_index<account_recovery_request_index>().indices().get<by_expiration>();
            auto rec_req = rec_req_idx.begin();

            while (rec_req != rec_req_idx.end() &&
                   rec_req->expires <= head_block_time()) {
                remove(*rec_req);
                rec_req = rec_req_idx.begin();
            }

            // Clear invalid historical authorities
            const auto &hist_idx = get_index<owner_authority_history_index>().indices(); //by id
            auto hist = hist_idx.begin();

            while (hist != hist_idx.end() && time_point_sec(
                    hist->last_valid_time +
                    STEEMIT_OWNER_AUTH_RECOVERY_PERIOD) < head_block_time()) {
                remove(*hist);
                hist = hist_idx.begin();
            }

            // Apply effective recovery_account changes
            const auto &change_req_idx = get_index<change_recovery_account_request_index>().indices().get<by_effective_date>();
            auto change_req = change_req_idx.begin();

            while (change_req != change_req_idx.end() &&
                   change_req->effective_on <= head_block_time()) {
                modify(get_account(change_req->account_to_recover), [&](account_object &a) {
                    a.recovery_account = change_req->recovery_account;
                });

                remove(*change_req);
                change_req = change_req_idx.begin();
            }
        }

        void database::expire_escrow_ratification() {
            const auto &escrow_idx = get_index<escrow_index>().indices().get<by_ratification_deadline>();
            auto escrow_itr = escrow_idx.lower_bound(false);

            while (escrow_itr != escrow_idx.end() &&
                   !escrow_itr->is_approved() &&
                   escrow_itr->ratification_deadline <= head_block_time()) {
                const auto &old_escrow = *escrow_itr;
                ++escrow_itr;

                const auto &from_account = get_account(old_escrow.from);
                adjust_balance(from_account, old_escrow.steem_balance);
                adjust_balance(from_account, old_escrow.sbd_balance);
                adjust_balance(from_account, old_escrow.pending_fee);

                remove(old_escrow);
            }
        }

        void database::process_decline_voting_rights() {
            const auto &request_idx = get_index<decline_voting_rights_request_index>().indices().get<by_effective_date>();
            auto itr = request_idx.begin();

            while (itr != request_idx.end() &&
                   itr->effective_date <= head_block_time()) {
                const auto &account = get(itr->account);

                /// remove all current votes
                std::array<share_type,
                        STEEMIT_MAX_PROXY_RECURSION_DEPTH + 1> delta;
                delta[0] = -account.vesting_shares.amount;
                for (int i = 0; i < STEEMIT_MAX_PROXY_RECURSION_DEPTH; ++i) {
                    delta[i + 1] = -account.proxied_vsf_votes[i];
                }
                adjust_proxied_witness_votes(account, delta);

                clear_witness_votes(account);

                modify(get(itr->account), [&](account_object &a) {
                    a.can_vote = false;
                    a.proxy = STEEMIT_PROXY_TO_SELF_ACCOUNT;
                });

                remove(*itr);
                itr = request_idx.begin();
            }
        }

        time_point_sec database::head_block_time() const {
            return get_dynamic_global_properties().time;
        }

        uint32_t database::head_block_num() const {
            return get_dynamic_global_properties().head_block_number;
        }

        block_id_type database::head_block_id() const {
            return get_dynamic_global_properties().head_block_id;
        }

        node_property_object &database::node_properties() {
            return _node_property_object;
        }

        uint32_t database::last_non_undoable_block_num() const {
            return get_dynamic_global_properties().last_irreversible_block_num;
        }

        void database::initialize_evaluators() {
            _my->_evaluator_registry.register_evaluator<vote_evaluator>();
            _my->_evaluator_registry.register_evaluator<comment_evaluator>();
            _my->_evaluator_registry.register_evaluator<comment_options_evaluator>();
            _my->_evaluator_registry.register_evaluator<delete_comment_evaluator>();
            _my->_evaluator_registry.register_evaluator<transfer_evaluator>();
            _my->_evaluator_registry.register_evaluator<transfer_to_vesting_evaluator>();
            _my->_evaluator_registry.register_evaluator<withdraw_vesting_evaluator>();
            _my->_evaluator_registry.register_evaluator<set_withdraw_vesting_route_evaluator>();
            _my->_evaluator_registry.register_evaluator<account_create_evaluator>();
            _my->_evaluator_registry.register_evaluator<account_update_evaluator>();
            _my->_evaluator_registry.register_evaluator<witness_update_evaluator>();
            _my->_evaluator_registry.register_evaluator<account_witness_vote_evaluator>();
            _my->_evaluator_registry.register_evaluator<account_witness_proxy_evaluator>();
            _my->_evaluator_registry.register_evaluator<custom_evaluator>();
            _my->_evaluator_registry.register_evaluator<custom_binary_evaluator>();
            _my->_evaluator_registry.register_evaluator<custom_json_evaluator>();
            _my->_evaluator_registry.register_evaluator<pow_evaluator>();
            _my->_evaluator_registry.register_evaluator<pow2_evaluator>();
            _my->_evaluator_registry.register_evaluator<report_over_production_evaluator>();
            _my->_evaluator_registry.register_evaluator<feed_publish_evaluator>();
            _my->_evaluator_registry.register_evaluator<convert_evaluator>();
            _my->_evaluator_registry.register_evaluator<limit_order_create_evaluator>();
            _my->_evaluator_registry.register_evaluator<limit_order_create2_evaluator>();
            _my->_evaluator_registry.register_evaluator<limit_order_cancel_evaluator>();
            _my->_evaluator_registry.register_evaluator<challenge_authority_evaluator>();
            _my->_evaluator_registry.register_evaluator<prove_authority_evaluator>();
            _my->_evaluator_registry.register_evaluator<request_account_recovery_evaluator>();
            _my->_evaluator_registry.register_evaluator<recover_account_evaluator>();
            _my->_evaluator_registry.register_evaluator<change_recovery_account_evaluator>();
            _my->_evaluator_registry.register_evaluator<escrow_transfer_evaluator>();
            _my->_evaluator_registry.register_evaluator<escrow_approve_evaluator>();
            _my->_evaluator_registry.register_evaluator<escrow_dispute_evaluator>();
            _my->_evaluator_registry.register_evaluator<escrow_release_evaluator>();
            _my->_evaluator_registry.register_evaluator<transfer_to_savings_evaluator>();
            _my->_evaluator_registry.register_evaluator<transfer_from_savings_evaluator>();
            _my->_evaluator_registry.register_evaluator<cancel_transfer_from_savings_evaluator>();
            _my->_evaluator_registry.register_evaluator<decline_voting_rights_evaluator>();
            _my->_evaluator_registry.register_evaluator<reset_account_evaluator>();
            _my->_evaluator_registry.register_evaluator<set_reset_account_evaluator>();
        }

        void database::set_custom_operation_interpreter(const std::string &id, std::shared_ptr<custom_operation_interpreter> registry) {
            bool inserted = _custom_operation_interpreters.emplace(id, registry).second;
            // This assert triggering means we're mis-configured (multiple registrations of custom JSON evaluator for same ID)
            FC_ASSERT(inserted);
        }

        std::shared_ptr<custom_operation_interpreter> database::get_custom_json_evaluator(const std::string &id) {
            auto it = _custom_operation_interpreters.find(id);
            if (it != _custom_operation_interpreters.end()) {
                return it->second;
            }
            return std::shared_ptr<custom_operation_interpreter>();
        }

        void database::initialize_indexes() {
            add_core_index<dynamic_global_property_index>(*this);
            add_core_index<account_index>(*this);
            add_core_index<account_authority_index>(*this);
            add_core_index<account_bandwidth_index>(*this);
            add_core_index<witness_index>(*this);
            add_core_index<transaction_index>(*this);
            add_core_index<block_summary_index>(*this);
            add_core_index<witness_schedule_index>(*this);
            add_core_index<comment_index>(*this);
            add_core_index<comment_vote_index>(*this);
            add_core_index<witness_vote_index>(*this);
            add_core_index<limit_order_index>(*this);
            add_core_index<feed_history_index>(*this);
            add_core_index<convert_request_index>(*this);
            add_core_index<liquidity_reward_balance_index>(*this);
            add_core_index<operation_index>(*this);
            add_core_index<account_history_index>(*this);
            add_core_index<category_index>(*this);
            add_core_index<hardfork_property_index>(*this);
            add_core_index<withdraw_vesting_route_index>(*this);
            add_core_index<owner_authority_history_index>(*this);
            add_core_index<account_recovery_request_index>(*this);
            add_core_index<change_recovery_account_request_index>(*this);
            add_core_index<escrow_index>(*this);
            add_core_index<savings_withdraw_index>(*this);
            add_core_index<decline_voting_rights_request_index>(*this);

            _plugin_index_signal();
        }

        const std::string &database::get_json_schema() const {
            return _json_schema;
        }

        void database::init_schema() {
            /*done_adding_indexes();

   db_schema ds;

   std::vector< std::shared_ptr< abstract_schema > > schema_list;

   std::vector< object_schema > object_schemas;
   get_object_schemas( object_schemas );

   for( const object_schema& oschema : object_schemas )
   {
      ds.object_types.emplace_back();
      ds.object_types.back().space_type.first = oschema.space_id;
      ds.object_types.back().space_type.second = oschema.type_id;
      oschema.schema->get_name( ds.object_types.back().type );
      schema_list.push_back( oschema.schema );
   }

   std::shared_ptr< abstract_schema > operation_schema = get_schema_for_type< operation >();
   operation_schema->get_name( ds.operation_type );
   schema_list.push_back( operation_schema );

   for( const std::pair< std::string, std::shared_ptr< custom_operation_interpreter > >& p : _custom_operation_interpreters )
   {
      ds.custom_operation_types.emplace_back();
      ds.custom_operation_types.back().id = p.first;
      schema_list.push_back( p.second->get_operation_schema() );
      schema_list.back()->get_name( ds.custom_operation_types.back().type );
   }

   graphene::db::add_dependent_schemas( schema_list );
   std::sort( schema_list.begin(), schema_list.end(),
      []( const std::shared_ptr< abstract_schema >& a,
          const std::shared_ptr< abstract_schema >& b )
      {
         return a->id < b->id;
      } );
   auto new_end = std::unique( schema_list.begin(), schema_list.end(),
      []( const std::shared_ptr< abstract_schema >& a,
          const std::shared_ptr< abstract_schema >& b )
      {
         return a->id == b->id;
      } );
   schema_list.erase( new_end, schema_list.end() );

   for( std::shared_ptr< abstract_schema >& s : schema_list )
   {
      std::string tname;
      s->get_name( tname );
      FC_ASSERT( ds.types.find( tname ) == ds.types.end(), "types with different ID's found for name ${tname}", ("tname", tname) );
      std::string ss;
      s->get_str_schema( ss );
      ds.types.emplace( tname, ss );
   }

   _json_schema = fc::json::to_string( ds );
   return;*/
        }

        void database::init_genesis(uint64_t init_supply) {
            try {
                struct auth_inhibitor {
                    auth_inhibitor(database &db)
                            : db(db),
                              old_flags(db.node_properties().skip_flags) {
                        db.node_properties().skip_flags |= skip_authority_check;
                    }

                    ~auth_inhibitor() {
                        db.node_properties().skip_flags = old_flags;
                    }

                private:
                    database &db;
                    uint32_t old_flags;
                } inhibitor(*this);

                // Create blockchain accounts
                public_key_type init_public_key(STEEMIT_INIT_PUBLIC_KEY);

                create<account_object>([&](account_object &a) {
                    a.name = STEEMIT_MINER_ACCOUNT;
                });
                create<account_authority_object>([&](account_authority_object &auth) {
                    auth.account = STEEMIT_MINER_ACCOUNT;
                    auth.owner.weight_threshold = 1;
                    auth.active.weight_threshold = 1;
                });

                create<account_object>([&](account_object &a) {
                    a.name = STEEMIT_NULL_ACCOUNT;
                });
                create<account_authority_object>([&](account_authority_object &auth) {
                    auth.account = STEEMIT_NULL_ACCOUNT;
                    auth.owner.weight_threshold = 1;
                    auth.active.weight_threshold = 1;
                });

                create<account_object>([&](account_object &a) {
                    a.name = STEEMIT_TEMP_ACCOUNT;
                });
                create<account_authority_object>([&](account_authority_object &auth) {
                    auth.account = STEEMIT_TEMP_ACCOUNT;
                    auth.owner.weight_threshold = 0;
                    auth.active.weight_threshold = 0;
                });

                for (int i = 0; i < STEEMIT_NUM_INIT_MINERS; ++i) {
                    create<account_object>([&](account_object &a) {
                        a.name = STEEMIT_INIT_MINER_NAME +
                                 (i ? fc::to_string(i) : std::string());
                        a.memo_key = init_public_key;
                        a.balance = asset(i ? 0 : init_supply, STEEM_SYMBOL);
                    });

                    create<account_authority_object>([&](account_authority_object &auth) {
                        auth.account = STEEMIT_INIT_MINER_NAME +
                                       (i ? fc::to_string(i) : std::string());
                        auth.owner.add_authority(init_public_key, 1);
                        auth.owner.weight_threshold = 1;
                        auth.active = auth.owner;
                        auth.posting = auth.active;
                    });

                    create<witness_object>([&](witness_object &w) {
                        w.owner = STEEMIT_INIT_MINER_NAME +
                                  (i ? fc::to_string(i) : std::string());
                        w.signing_key = init_public_key;
                        w.schedule = witness_object::miner;
                    });
                }

                create<dynamic_global_property_object>([&](dynamic_global_property_object &p) {
                    p.current_witness = STEEMIT_INIT_MINER_NAME;
                    p.time = STEEMIT_GENESIS_TIME;
                    p.recent_slots_filled = fc::uint128::max_value();
                    p.participation_count = 128;
                    p.current_supply = asset(init_supply, STEEM_SYMBOL);
                    p.virtual_supply = p.current_supply;
                    p.maximum_block_size = STEEMIT_MAX_BLOCK_SIZE;
                });

#ifndef STEEMIT_BUILD_TESTNET
                auto snapshot_path = string("./snapshot5392323.json");
                auto snapshot_file = fc::path(snapshot_path);
                FC_ASSERT(fc::exists(snapshot_file), "Snapshot file '${file}' was not found.", ("file", snapshot_file));

                std::cout << "Initializing state from snapshot file: "
                          << snapshot_file.generic_string() << "\n";

                unsigned char digest[MD5_DIGEST_LENGTH];
                char snapshot_checksum[] = "081b0149f0b2a570ae76b663090cfb0c";
                char md5hash[33];
                boost::iostreams::mapped_file_source src(snapshot_path);
                MD5((unsigned char *)src.data(), src.size(), (unsigned char *)&digest);
                for (int i = 0; i < 16; i++) {
                    sprintf(&md5hash[i * 2], "%02x", (unsigned int)digest[i]);
                }
                FC_ASSERT(memcmp(md5hash, snapshot_checksum, 32) ==
                          0, "Checksum of snapshot [${h}] is not equal [${s}]", ("h", md5hash)("s", snapshot_checksum));

                snapshot_state snapshot = fc::json::from_file(snapshot_file).as<snapshot_state>();
                for (account_summary &account : snapshot.accounts) {
                    create<account_object>([&](account_object &a) {
                        a.name = account.name;
                        a.memo_key = account.keys.memo_key;
                        a.json_metadata = "{created_at: 'GENESIS'}";
                        a.recovery_account = STEEMIT_INIT_MINER_NAME;
                    });

                    create<account_authority_object>([&](account_authority_object &auth) {
                        auth.account = account.name;
                        auth.owner.weight_threshold = 1;
                        auth.owner = account.keys.owner_key;
                        auth.active = account.keys.active_key;
                        auth.posting = account.keys.posting_key;
                    });
                }
                std::cout << "Imported " << snapshot.accounts.size()
                          << " accounts from " << snapshot_file.generic_string()
                          << ".\n";
#endif

                // Nothing to do
                create<feed_history_object>([&](feed_history_object &o) {});
                for (int i = 0; i < 0x10000; i++) {
                    create<block_summary_object>([&](block_summary_object &) {});
                }
                create<hardfork_property_object>([&](hardfork_property_object &hpo) {
                    hpo.processed_hardforks.push_back(STEEMIT_GENESIS_TIME);
                });

                // Create witness scheduler
                create<witness_schedule_object>([&](witness_schedule_object &wso) {
                    wso.current_shuffled_witnesses[0] = STEEMIT_INIT_MINER_NAME;
                });
            }
            FC_CAPTURE_AND_RETHROW()
        }


        void database::validate_transaction(const signed_transaction &trx) {
            database::with_write_lock([&]() {
                auto session = start_undo_session(true);
                _apply_transaction(trx);
                session.undo();
            });
        }

        void database::notify_changed_objects() {
            try {
                /*vector< graphene::chainbase::generic_id > ids;
      get_changed_ids( ids );
      STEEMIT_TRY_NOTIFY( changed_objects, ids )*/
                /*
      if( _undo_db.enabled() )
      {
         const auto& head_undo = _undo_db.head();
         vector<object_id_type> changed_ids;  changed_ids.reserve(head_undo.old_values.size());
         for( const auto& item : head_undo.old_values ) changed_ids.push_back(item.first);
         for( const auto& item : head_undo.new_ids ) changed_ids.push_back(item);
         vector<const object*> removed;
         removed.reserve( head_undo.removed.size() );
         for( const auto& item : head_undo.removed )
         {
            changed_ids.push_back( item.first );
            removed.emplace_back( item.second.get() );
         }
         STEEMIT_TRY_NOTIFY( changed_objects, changed_ids )
      }
      */
            }
            FC_CAPTURE_AND_RETHROW()

        }

        void database::set_flush_interval(uint32_t flush_blocks) {
            _flush_blocks = flush_blocks;
            _next_flush_block = 0;
        }

//////////////////// private methods ////////////////////

        void database::apply_block(const signed_block &next_block, uint32_t skip) {
            try {
                //fc::time_point begin_time = fc::time_point::now();

                auto block_num = next_block.block_num();
                if (_checkpoints.size() &&
                    _checkpoints.rbegin()->second != block_id_type()) {
                    auto itr = _checkpoints.find(block_num);
                    if (itr != _checkpoints.end())
                        FC_ASSERT(next_block.id() ==
                                  itr->second, "Block did not match checkpoint", ("checkpoint", *itr)("block_id", next_block.id()));

                    if (_checkpoints.rbegin()->first >= block_num) {
                        skip = skip_witness_signature
                               | skip_transaction_signatures
                               | skip_transaction_dupe_check
                               | skip_fork_db
                               | skip_block_size_check
                               | skip_tapos_check
                               | skip_authority_check
                               /* | skip_merkle_check While blockchain is being downloaded, txs need to be validated against block headers */
                               | skip_undo_history_check
                               | skip_witness_schedule_check
                               | skip_validate
                               | skip_validate_invariants;
                    }
                }

                detail::with_skip_flags(*this, skip, [&]() {
                    _apply_block(next_block);
                });

                /*try
   {
   /// check invariants
   if( is_producing() || !( skip & skip_validate_invariants ) )
      validate_invariants();
   }
   FC_CAPTURE_AND_RETHROW( (next_block) );*/

                //fc::time_point end_time = fc::time_point::now();
                //fc::microseconds dt = end_time - begin_time;
                if (_flush_blocks != 0) {
                    if (_next_flush_block == 0) {
                        uint32_t lep = block_num + 1 + _flush_blocks * 9 / 10;
                        uint32_t rep = block_num + 1 + _flush_blocks;

                        // use time_point::now() as RNG source to pick block randomly between lep and rep
                        uint32_t span = rep - lep;
                        uint32_t x = lep;
                        if (span > 0) {
                            uint64_t now = uint64_t(fc::time_point::now().time_since_epoch().count());
                            x += now % span;
                        }
                        _next_flush_block = x;
//                        ilog("Next flush scheduled at block ${b}", ("b", x));
                    }

                    if (_next_flush_block == block_num) {
                        _next_flush_block = 0;
//                        ilog("Flushing database shared memory at block ${b}", ("b", block_num));
                        chainbase::database::flush();
                    }
                }

                uint32_t free_gb = uint32_t(
                        get_free_memory() / (1024 * 1024 * 1024));
                if ((free_gb < _last_free_gb_printed) ||
                    (free_gb > _last_free_gb_printed + 1)) {
                    ilog("Free memory is now ${n}G", ("n", free_gb));
                    _last_free_gb_printed = free_gb;
                }

            } FC_CAPTURE_AND_RETHROW((next_block))
        }

        void database::_apply_block(const signed_block &next_block) {
            try {
                uint32_t next_block_num = next_block.block_num();
                //block_id_type next_block_id = next_block.id();

                uint32_t skip = get_node_properties().skip_flags;

                if (!(skip & skip_merkle_check)) {
                    auto merkle_root = next_block.calculate_merkle_root();

                    try {
                        FC_ASSERT(next_block.transaction_merkle_root ==
                                  merkle_root, "Merkle check failed", ("next_block.transaction_merkle_root", next_block.transaction_merkle_root)("calc", merkle_root)("next_block", next_block)("id", next_block.id()));
                    }
                    catch (fc::assert_exception &e) {
                        const auto &merkle_map = get_shared_db_merkle();
                        auto itr = merkle_map.find(next_block_num);

                        if (itr == merkle_map.end() ||
                            itr->second != merkle_root) {
                            throw e;
                        }
                    }
                }

                const witness_object &signing_witness = validate_block_header(skip, next_block);

                _current_block_num = next_block_num;
                _current_trx_in_block = 0;

                const auto &gprops = get_dynamic_global_properties();
                auto block_size = fc::raw::pack_size(next_block);
                if (has_hardfork(STEEMIT_HARDFORK_0_12)) {
                    FC_ASSERT(block_size <=
                              gprops.maximum_block_size, "Block Size is too Big", ("next_block_num", next_block_num)("block_size", block_size)("max", gprops.maximum_block_size));
                }

                /// modify current witness so transaction evaluators can know who included the transaction,
                /// this is mostly for POW operations which must pay the current_witness
                modify(gprops, [&](dynamic_global_property_object &dgp) {
                    dgp.current_witness = next_block.witness;
                });

                /// parse witness version reporting
                process_header_extensions(next_block);

                if (has_hardfork(STEEMIT_HARDFORK_0_5__54)) // Cannot remove after hardfork
                {
                    const auto &witness = get_witness(next_block.witness);
                    const auto &hardfork_state = get_hardfork_property_object();
                    FC_ASSERT(witness.running_version >=
                              hardfork_state.current_hardfork_version,
                            "Block produced by witness that is not running current hardfork",
                            ("witness", witness)("next_block.witness", next_block.witness)("hardfork_state", hardfork_state)
                    );
                }

                for (const auto &trx : next_block.transactions) {
                    /* We do not need to push the undo state for each transaction
       * because they either all apply and are valid or the
       * entire block fails to apply.  We only need an "undo" state
       * for transactions when validating broadcast transactions or
       * when building a block.
       */
                    apply_transaction(trx, skip);
                    ++_current_trx_in_block;
                }

                update_global_dynamic_data(next_block);
                update_signing_witness(signing_witness, next_block);

                update_last_irreversible_block();

                create_block_summary(next_block);
                clear_expired_transactions();
                clear_expired_orders();
                update_witness_schedule();

                update_median_feed();
                update_virtual_supply();

                clear_null_account_balance();
                process_funds();
                process_conversions();
                process_comment_cashout();
                process_vesting_withdrawals();
                process_savings_withdraws();
                pay_liquidity_reward();
                update_virtual_supply();

                account_recovery_processing();
                expire_escrow_ratification();
                process_decline_voting_rights();

                process_hardforks();

                // notify observers that the block has been applied
                notify_applied_block(next_block);

                notify_changed_objects();
            } //FC_CAPTURE_AND_RETHROW( (next_block.block_num()) )  }
            FC_CAPTURE_LOG_AND_RETHROW((next_block.block_num()))
        }

        void database::process_header_extensions(const signed_block &next_block) {
            auto itr = next_block.extensions.begin();

            while (itr != next_block.extensions.end()) {
                switch (itr->which()) {
                    case 0: // void_t
                        break;
                    case 1: // version
                    {
                        auto reported_version = itr->get<version>();
                        const auto &signing_witness = get_witness(next_block.witness);
                        //idump( (next_block.witness)(signing_witness.running_version)(reported_version) );

                        if (reported_version !=
                            signing_witness.running_version) {
                            modify(signing_witness, [&](witness_object &wo) {
                                wo.running_version = reported_version;
                            });
                        }
                        break;
                    }
                    case 2: // hardfork_version vote
                    {
                        auto hfv = itr->get<hardfork_version_vote>();
                        const auto &signing_witness = get_witness(next_block.witness);
                        //idump( (next_block.witness)(signing_witness.running_version)(hfv) );

                        if (hfv.hf_version !=
                            signing_witness.hardfork_version_vote ||
                            hfv.hf_time != signing_witness.hardfork_time_vote) {
                            modify(signing_witness, [&](witness_object &wo) {
                                wo.hardfork_version_vote = hfv.hf_version;
                                wo.hardfork_time_vote = hfv.hf_time;
                            });
                        }

                        break;
                    }
                    default:
                        FC_ASSERT(false, "Unknown extension in block header");
                }

                ++itr;
            }
        }


        void database::update_median_feed() {
            try {
                if ((head_block_num() % STEEMIT_FEED_INTERVAL_BLOCKS) != 0) {
                    return;
                }

                auto now = head_block_time();
                const witness_schedule_object &wso = get_witness_schedule_object();
                vector<price> feeds;
                feeds.reserve(wso.num_scheduled_witnesses);
                for (int i = 0; i < wso.num_scheduled_witnesses; i++) {
                    const auto &wit = get_witness(wso.current_shuffled_witnesses[i]);
                    if (wit.last_sbd_exchange_update <
                        now + STEEMIT_MAX_FEED_AGE &&
                        !wit.sbd_exchange_rate.is_null()) {
                        feeds.push_back(wit.sbd_exchange_rate);
                    }
                }

                if (feeds.size() >= STEEMIT_MIN_FEEDS) {
                    std::sort(feeds.begin(), feeds.end());
                    auto median_feed = feeds[feeds.size() / 2];

                    modify(get_feed_history(), [&](feed_history_object &fho) {
                        fho.price_history.push_back(median_feed);
                        size_t golos_feed_history_window = STEEMIT_FEED_HISTORY_WINDOW_PRE_HF_16;
                        if (has_hardfork(STEEMIT_HARDFORK_0_16__551)) {
                            golos_feed_history_window = STEEMIT_FEED_HISTORY_WINDOW;
                        }

                        if (fho.price_history.size() >
                            golos_feed_history_window) {
                            fho.price_history.pop_front();
                        }

                        if (fho.price_history.size()) {
                            std::deque<price> copy;
                            for (auto i : fho.price_history) {
                                copy.push_back(i);
                            }

                            std::sort(copy.begin(), copy.end()); /// TODO: use nth_item
                            fho.current_median_history = copy[copy.size() / 2];

#ifdef STEEMIT_BUILD_TESTNET
                            if (skip_price_feed_limit_check) {
                                return;
                            }
#endif
                            if (has_hardfork(STEEMIT_HARDFORK_0_14__230)) {
                                const auto &gpo = get_dynamic_global_properties();
                                price min_price(asset(9 *
                                                      gpo.current_sbd_supply.amount, SBD_SYMBOL), gpo.current_supply); // This price limits SBD to 10% market cap

                                if (min_price > fho.current_median_history) {
                                    fho.current_median_history = min_price;
                                }
                            }
                        }
                    });
                }
            } FC_CAPTURE_AND_RETHROW()
        }

        void database::apply_transaction(const signed_transaction &trx, uint32_t skip) {
            detail::with_skip_flags(*this, skip, [&]() { _apply_transaction(trx); });
            notify_on_applied_transaction(trx);
        }

        void database::_apply_transaction(const signed_transaction &trx) {
            try {
                _current_trx_id = trx.id();
                uint32_t skip = get_node_properties().skip_flags;

                if (!(skip &
                      skip_validate)) {   /* issue #505 explains why this skip_flag is disabled */
                    trx.validate();
                }

                auto &trx_idx = get_index<transaction_index>();
                const chain_id_type &chain_id = STEEMIT_CHAIN_ID;
                auto trx_id = trx.id();
                // idump((trx_id)(skip&skip_transaction_dupe_check));
                FC_ASSERT((skip & skip_transaction_dupe_check) ||
                          trx_idx.indices().get<by_trx_id>().find(trx_id) ==
                          trx_idx.indices().get<by_trx_id>().end(),
                        "Duplicate transaction check failed", ("trx_ix", trx_id));

                if (!(skip &
                      (skip_transaction_signatures | skip_authority_check))) {
                    auto get_active = [&](const string &name) { return authority(get<account_authority_object, by_account>(name).active); };
                    auto get_owner = [&](const string &name) { return authority(get<account_authority_object, by_account>(name).owner); };
                    auto get_posting = [&](const string &name) { return authority(get<account_authority_object, by_account>(name).posting); };

                    try {
                        trx.verify_authority(chain_id, get_active, get_owner, get_posting, STEEMIT_MAX_SIG_CHECK_DEPTH);
                    }
                    catch (protocol::tx_missing_active_auth &e) {
                        if (get_shared_db_merkle().find(head_block_num() + 1) ==
                            get_shared_db_merkle().end()) {
                            throw e;
                        }
                    }
                }
                flat_set<account_name_type> required;
                vector<authority> other;
                trx.get_required_authorities(required, required, required, other);

                auto trx_size = fc::raw::pack_size(trx);

                for (const auto &auth : required) {
                    const auto &acnt = get_account(auth);

                    old_update_account_bandwidth(acnt, trx_size, bandwidth_type::old_forum);
                    update_account_bandwidth(acnt, trx_size, bandwidth_type::forum);
                    for (const auto &op : trx.operations) {
                        if (is_market_operation(op)) {
                            old_update_account_bandwidth(acnt, trx_size, bandwidth_type::old_market);
                            update_account_bandwidth(acnt,
                                    trx_size * 10, bandwidth_type::market);
                            break;
                        }
                    }
                }



                //Skip all manner of expiration and TaPoS checking if we're on block 1; It's impossible that the transaction is
                //expired, and TaPoS makes no sense as no blocks exist.
                if (BOOST_LIKELY(head_block_num() > 0)) {
                    if (!(skip & skip_tapos_check)) {
                        const auto &tapos_block_summary = get<block_summary_object>(trx.ref_block_num);
                        //Verify TaPoS block summary has correct ID prefix, and that this block's time is not past the expiration
                        FC_ASSERT(trx.ref_block_prefix ==
                                  tapos_block_summary.block_id._hash[1],
                                "", ("trx.ref_block_prefix", trx.ref_block_prefix)
                                ("tapos_block_summary", tapos_block_summary.block_id._hash[1]));
                    }

                    fc::time_point_sec now = head_block_time();

                    FC_ASSERT(trx.expiration <= now +
                                                fc::seconds(STEEMIT_MAX_TIME_UNTIL_EXPIRATION), "",
                            ("trx.expiration", trx.expiration)("now", now)("max_til_exp", STEEMIT_MAX_TIME_UNTIL_EXPIRATION));
                    if (is_producing() ||
                        has_hardfork(STEEMIT_HARDFORK_0_9)) // Simple solution to pending trx bug when now == trx.expiration
                        FC_ASSERT(now <
                                  trx.expiration, "", ("now", now)("trx.exp", trx.expiration));
                    FC_ASSERT(now <=
                              trx.expiration, "", ("now", now)("trx.exp", trx.expiration));
                }

                //Insert transaction into unique transactions database.
                if (!(skip & skip_transaction_dupe_check)) {
                    create<transaction_object>([&](transaction_object &transaction) {
                        transaction.trx_id = trx_id;
                        transaction.expiration = trx.expiration;
                        fc::raw::pack(transaction.packed_trx, trx);
                    });
                }

                //Finally process the operations
                _current_op_in_trx = 0;
                for (const auto &op : trx.operations) {
                    try {
                        apply_operation(op);
                        ++_current_op_in_trx;
                    } FC_CAPTURE_AND_RETHROW((op));
                }
                _current_trx_id = transaction_id_type();

            } FC_CAPTURE_AND_RETHROW((trx))
        }

        void database::apply_operation(const operation &op) {
            operation_notification note(op);
            notify_pre_apply_operation(note);
            _my->_evaluator_registry.get_evaluator(op).apply(op);
            notify_post_apply_operation(note);
        }

        const witness_object &database::validate_block_header(uint32_t skip, const signed_block &next_block) const {
            try {
                FC_ASSERT(head_block_id() ==
                          next_block.previous, "", ("head_block_id", head_block_id())("next.prev", next_block.previous));
                FC_ASSERT(head_block_time() <
                          next_block.timestamp, "", ("head_block_time", head_block_time())("next", next_block.timestamp)("blocknum", next_block.block_num()));
                const witness_object &witness = get_witness(next_block.witness);

                if (!(skip & skip_witness_signature))
                    FC_ASSERT(next_block.validate_signee(witness.signing_key));

                if (!(skip & skip_witness_schedule_check)) {
                    uint32_t slot_num = get_slot_at_time(next_block.timestamp);
                    FC_ASSERT(slot_num > 0);

                    string scheduled_witness = get_scheduled_witness(slot_num);

                    FC_ASSERT(witness.owner ==
                              scheduled_witness, "Witness produced block at wrong time",
                            ("block witness", next_block.witness)("scheduled", scheduled_witness)("slot_num", slot_num));
                }

                return witness;
            } FC_CAPTURE_AND_RETHROW()
        }

        void database::create_block_summary(const signed_block &next_block) {
            try {
                block_summary_id_type sid(next_block.block_num() & 0xffff);
                modify(get<block_summary_object>(sid), [&](block_summary_object &p) {
                    p.block_id = next_block.id();
                });
            } FC_CAPTURE_AND_RETHROW()
        }

        void database::update_global_dynamic_data(const signed_block &b) {
            try {
                auto block_size = fc::raw::pack_size(b);
                const dynamic_global_property_object &_dgp =
                        get_dynamic_global_properties();

                uint32_t missed_blocks = 0;
                if (head_block_time() != fc::time_point_sec()) {
                    missed_blocks = get_slot_at_time(b.timestamp);
                    assert(missed_blocks != 0);
                    missed_blocks--;
                    for (uint32_t i = 0; i < missed_blocks; ++i) {
                        const auto &witness_missed = get_witness(get_scheduled_witness(
                                i + 1));
                        if (witness_missed.owner != b.witness) {
                            modify(witness_missed, [&](witness_object &w) {
                                w.total_missed++;
                                if (has_hardfork(STEEMIT_HARDFORK_0_14__278)) {
                                    if (head_block_num() -
                                        w.last_confirmed_block_num >
                                        STEEMIT_BLOCKS_PER_DAY) {
                                        w.signing_key = public_key_type();
                                        push_virtual_operation(shutdown_witness_operation(w.owner));
                                    }
                                }
                            });
                        }
                    }
                }

                // dynamic global properties updating
                modify(_dgp, [&](dynamic_global_property_object &dgp) {
                    // This is constant time assuming 100% participation. It is O(B) otherwise (B = Num blocks between update)
                    for (uint32_t i = 0; i < missed_blocks + 1; i++) {
                        dgp.participation_count -= dgp.recent_slots_filled.hi &
                                                   0x8000000000000000ULL ? 1
                                                                         : 0;
                        dgp.recent_slots_filled =
                                (dgp.recent_slots_filled << 1) +
                                (i == 0 ? 1 : 0);
                        dgp.participation_count += (i == 0 ? 1 : 0);
                    }

                    dgp.head_block_number = b.block_num();
                    dgp.head_block_id = b.id();
                    dgp.time = b.timestamp;
                    dgp.current_aslot += missed_blocks + 1;
                    dgp.average_block_size =
                            (99 * dgp.average_block_size + block_size) / 100;

                    /**
       *  About once per minute the average network use is consulted and used to
       *  adjust the reserve ratio. Anything above 50% usage reduces the ratio by
       *  half which should instantly bring the network from 50% to 25% use unless
       *  the demand comes from users who have surplus capacity. In other words,
       *  a 50% reduction in reserve ratio does not result in a 50% reduction in usage,
       *  it will only impact users who where attempting to use more than 50% of their
       *  capacity.
       *
       *  When the reserve ratio is at its max (10,000) a 50% reduction will take 3 to
       *  4 days to return back to maximum.  When it is at its minimum it will return
       *  back to its prior level in just a few minutes.
       *
       *  If the network reserve ratio falls under 100 then it is probably time to
       *  increase the capacity of the network.
       */
                    if (dgp.head_block_number % 20 == 0) {
                        if ((!has_hardfork(STEEMIT_HARDFORK_0_12__179) &&
                             dgp.average_block_size >
                             dgp.maximum_block_size / 2) ||
                            (has_hardfork(STEEMIT_HARDFORK_0_12__179) &&
                             dgp.average_block_size >
                             dgp.maximum_block_size / 4)) {
                            dgp.current_reserve_ratio /= 2; /// exponential back up
                        } else { /// linear growth... not much fine grain control near full capacity
                            dgp.current_reserve_ratio++;
                        }

                        if (has_hardfork(STEEMIT_HARDFORK_0_2) &&
                            dgp.current_reserve_ratio >
                            STEEMIT_MAX_RESERVE_RATIO) {
                            dgp.current_reserve_ratio = STEEMIT_MAX_RESERVE_RATIO;
                        }
                    }
                    dgp.max_virtual_bandwidth = (dgp.maximum_block_size *
                                                 dgp.current_reserve_ratio *
                                                 STEEMIT_BANDWIDTH_PRECISION *
                                                 STEEMIT_BANDWIDTH_AVERAGE_WINDOW_SECONDS) /
                                                STEEMIT_BLOCK_INTERVAL;
                });

                if (!(get_node_properties().skip_flags &
                      skip_undo_history_check)) {
                    STEEMIT_ASSERT(_dgp.head_block_number -
                                   _dgp.last_irreversible_block_num <
                                   STEEMIT_MAX_UNDO_HISTORY, undo_database_exception,
                            "The database does not have enough undo history to support a blockchain with so many missed blocks. "
                                    "Please add a checkpoint if you would like to continue applying blocks beyond this point.",
                            ("last_irreversible_block_num", _dgp.last_irreversible_block_num)("head", _dgp.head_block_number)
                                    ("max_undo", STEEMIT_MAX_UNDO_HISTORY));
                }
            } FC_CAPTURE_AND_RETHROW()
        }

        void database::update_virtual_supply() {
            try {
                modify(get_dynamic_global_properties(), [&](dynamic_global_property_object &dgp) {
                    dgp.virtual_supply = dgp.current_supply
                                         +
                                         (get_feed_history().current_median_history.is_null()
                                          ? asset(0, STEEM_SYMBOL) :
                                          dgp.current_sbd_supply *
                                          get_feed_history().current_median_history);

                    auto median_price = get_feed_history().current_median_history;

                    if (!median_price.is_null() &&
                        has_hardfork(STEEMIT_HARDFORK_0_14__230)) {
                        auto percent_sbd = uint16_t((
                                (fc::uint128_t((dgp.current_sbd_supply *
                                                get_feed_history().current_median_history).amount.value) *
                                 STEEMIT_100_PERCENT)
                                / dgp.virtual_supply.amount.value).to_uint64());

                        if (percent_sbd <= STEEMIT_SBD_START_PERCENT) {
                            dgp.sbd_print_rate = STEEMIT_100_PERCENT;
                        } else if (percent_sbd >= STEEMIT_SBD_STOP_PERCENT) {
                            dgp.sbd_print_rate = 0;
                        } else {
                            dgp.sbd_print_rate =
                                    ((STEEMIT_SBD_STOP_PERCENT - percent_sbd) *
                                     STEEMIT_100_PERCENT) /
                                    (STEEMIT_SBD_STOP_PERCENT -
                                     STEEMIT_SBD_START_PERCENT);
                        }
                    }
                });
            } FC_CAPTURE_AND_RETHROW()
        }

        void database::update_signing_witness(const witness_object &signing_witness, const signed_block &new_block) {
            try {
                const dynamic_global_property_object &dpo = get_dynamic_global_properties();
                uint64_t new_block_aslot = dpo.current_aslot +
                                           get_slot_at_time(new_block.timestamp);

                modify(signing_witness, [&](witness_object &_wit) {
                    _wit.last_aslot = new_block_aslot;
                    _wit.last_confirmed_block_num = new_block.block_num();
                });
            } FC_CAPTURE_AND_RETHROW()
        }

        void database::update_last_irreversible_block() {
            try {
                const dynamic_global_property_object &dpo = get_dynamic_global_properties();

                /**
    * Prior to voting taking over, we must be more conservative...
    *
    */
                if (head_block_num() < STEEMIT_START_MINER_VOTING_BLOCK) {
                    modify(dpo, [&](dynamic_global_property_object &_dpo) {
                        if (head_block_num() > STEEMIT_MAX_WITNESSES) {
                            _dpo.last_irreversible_block_num =
                                    head_block_num() - STEEMIT_MAX_WITNESSES;
                        }
                    });
                } else {
                    const witness_schedule_object &wso = get_witness_schedule_object();

                    vector<const witness_object *> wit_objs;
                    wit_objs.reserve(wso.num_scheduled_witnesses);
                    for (int i = 0; i < wso.num_scheduled_witnesses; i++) {
                        wit_objs.push_back(&get_witness(wso.current_shuffled_witnesses[i]));
                    }

                    static_assert(STEEMIT_IRREVERSIBLE_THRESHOLD >
                                  0, "irreversible threshold must be nonzero");

                    // 1 1 1 2 2 2 2 2 2 2 -> 2     .7*10 = 7
                    // 1 1 1 1 1 1 1 2 2 2 -> 1
                    // 3 3 3 3 3 3 3 3 3 3 -> 3

                    size_t offset = ((STEEMIT_100_PERCENT -
                                      STEEMIT_IRREVERSIBLE_THRESHOLD) *
                                     wit_objs.size() / STEEMIT_100_PERCENT);

                    std::nth_element(wit_objs.begin(),
                            wit_objs.begin() + offset, wit_objs.end(),
                            [](const witness_object *a, const witness_object *b) {
                                return a->last_confirmed_block_num <
                                       b->last_confirmed_block_num;
                            });

                    uint32_t new_last_irreversible_block_num = wit_objs[offset]->last_confirmed_block_num;

                    if (new_last_irreversible_block_num >
                        dpo.last_irreversible_block_num) {
                        modify(dpo, [&](dynamic_global_property_object &_dpo) {
                            _dpo.last_irreversible_block_num = new_last_irreversible_block_num;
                        });
                    }
                }

                commit(dpo.last_irreversible_block_num);

                if (!(get_node_properties().skip_flags & skip_block_log)) {
                    // output to block log based on new last irreverisible block num
                    const auto &tmp_head = _block_log.head();
                    uint64_t log_head_num = 0;

                    if (tmp_head) {
                        log_head_num = tmp_head->block_num();
                    }

                    if (log_head_num < dpo.last_irreversible_block_num) {
                        while (log_head_num < dpo.last_irreversible_block_num) {
                            signed_block *block_ptr;
                            auto blocks = _fork_db.fetch_block_by_number(
                                    log_head_num + 1);

                            if (blocks.size() == 1) {
                                block_ptr = &(blocks[0]->data);
                            } else {
                                ilog("Encountered a block num collision due to a fork. Walking the current fork to determine the correct block. block_num:${n}", ("n",
                                        log_head_num +
                                        1)); // TODO: Delete when we know this code works as intended
                                auto next = _fork_db.head();
                                while (next.get() != nullptr &&
                                       next->num > log_head_num + 1) {
                                    next = next->prev.lock();
                                }

                                FC_ASSERT(next.get() !=
                                          nullptr, "Current fork in the fork database does not contain the last_irreversible_block");

                                block_ptr = &(next->data);
                            }

                            _block_log.append(*block_ptr);
                            log_head_num++;
                        }

                        _block_log.flush();
                    }
                }

                _fork_db.set_max_size(dpo.head_block_number -
                                      dpo.last_irreversible_block_num + 1);
            } FC_CAPTURE_AND_RETHROW()
        }


        bool database::apply_order(const limit_order_object &new_order_object) {
            auto order_id = new_order_object.id;

            const auto &limit_price_idx = get_index<limit_order_index>().indices().get<by_price>();

            auto max_price = ~new_order_object.sell_price;
            auto limit_itr = limit_price_idx.lower_bound(max_price.max());
            auto limit_end = limit_price_idx.upper_bound(max_price);

            bool finished = false;
            while (!finished && limit_itr != limit_end) {
                auto old_limit_itr = limit_itr;
                ++limit_itr;
                // match returns 2 when only the old order was fully filled. In this case, we keep matching; otherwise, we stop.
                finished = (
                        match(new_order_object, *old_limit_itr, old_limit_itr->sell_price) &
                        0x1);
            }

            return find<limit_order_object>(order_id) == nullptr;
        }

        int database::match(const limit_order_object &new_order, const limit_order_object &old_order, const price &match_price) {
            assert(new_order.sell_price.quote.symbol ==
                   old_order.sell_price.base.symbol);
            assert(new_order.sell_price.base.symbol ==
                   old_order.sell_price.quote.symbol);
            assert(new_order.for_sale > 0 && old_order.for_sale > 0);
            assert(match_price.quote.symbol ==
                   new_order.sell_price.base.symbol);
            assert(match_price.base.symbol == old_order.sell_price.base.symbol);

            auto new_order_for_sale = new_order.amount_for_sale();
            auto old_order_for_sale = old_order.amount_for_sale();

            asset new_order_pays, new_order_receives, old_order_pays, old_order_receives;

            if (new_order_for_sale <= old_order_for_sale * match_price) {
                old_order_receives = new_order_for_sale;
                new_order_receives = new_order_for_sale * match_price;
            } else {
                //This line once read: assert( old_order_for_sale < new_order_for_sale * match_price );
                //This assert is not always true -- see trade_amount_equals_zero in operation_tests.cpp
                //Although new_order_for_sale is greater than old_order_for_sale * match_price, old_order_for_sale == new_order_for_sale * match_price
                //Removing the assert seems to be safe -- apparently no asset is created or destroyed.
                new_order_receives = old_order_for_sale;
                old_order_receives = old_order_for_sale * match_price;
            }

            old_order_pays = new_order_receives;
            new_order_pays = old_order_receives;

            assert(new_order_pays == new_order.amount_for_sale() ||
                   old_order_pays == old_order.amount_for_sale());

            auto age = head_block_time() - old_order.created;
            if (!has_hardfork(STEEMIT_HARDFORK_0_12__178) &&
                ((age >= STEEMIT_MIN_LIQUIDITY_REWARD_PERIOD_SEC &&
                  !has_hardfork(STEEMIT_HARDFORK_0_10__149)) ||
                 (age >= STEEMIT_MIN_LIQUIDITY_REWARD_PERIOD_SEC_HF10 &&
                  has_hardfork(STEEMIT_HARDFORK_0_10__149)))) {
                if (old_order_receives.symbol == STEEM_SYMBOL) {
                    adjust_liquidity_reward(get_account(old_order.seller), old_order_receives, false);
                    adjust_liquidity_reward(get_account(new_order.seller), -old_order_receives, false);
                } else {
                    adjust_liquidity_reward(get_account(old_order.seller), new_order_receives, true);
                    adjust_liquidity_reward(get_account(new_order.seller), -new_order_receives, true);
                }
            }

            push_virtual_operation(fill_order_operation(new_order.seller, new_order.orderid, new_order_pays, old_order.seller, old_order.orderid, old_order_pays));

            int result = 0;
            result |= fill_order(new_order, new_order_pays, new_order_receives);
            result |= fill_order(old_order, old_order_pays, old_order_receives)
                    << 1;
            assert(result != 0);
            return result;
        }


        void database::adjust_liquidity_reward(const account_object &owner, const asset &volume, bool is_sdb) {
            const auto &ridx = get_index<liquidity_reward_balance_index>().indices().get<by_owner>();
            auto itr = ridx.find(owner.id);
            if (itr != ridx.end()) {
                modify<liquidity_reward_balance_object>(*itr, [&](liquidity_reward_balance_object &r) {
                    if (head_block_time() - r.last_update >=
                        STEEMIT_LIQUIDITY_TIMEOUT_SEC) {
                        r.sbd_volume = 0;
                        r.steem_volume = 0;
                        r.weight = 0;
                    }

                    if (is_sdb) {
                        r.sbd_volume += volume.amount.value;
                    } else {
                        r.steem_volume += volume.amount.value;
                    }

                    r.update_weight(has_hardfork(STEEMIT_HARDFORK_0_10__141));
                    r.last_update = head_block_time();
                });
            } else {
                create<liquidity_reward_balance_object>([&](liquidity_reward_balance_object &r) {
                    r.owner = owner.id;
                    if (is_sdb) {
                        r.sbd_volume = volume.amount.value;
                    } else {
                        r.steem_volume = volume.amount.value;
                    }

                    r.update_weight(has_hardfork(STEEMIT_HARDFORK_0_9__141));
                    r.last_update = head_block_time();
                });
            }
        }


        bool database::fill_order(const limit_order_object &order, const asset &pays, const asset &receives) {
            try {
                FC_ASSERT(order.amount_for_sale().symbol == pays.symbol);
                FC_ASSERT(pays.symbol != receives.symbol);

                const account_object &seller = get_account(order.seller);

                adjust_balance(seller, receives);

                if (pays == order.amount_for_sale()) {
                    remove(order);
                    return true;
                } else {
                    modify(order, [&](limit_order_object &b) {
                        b.for_sale -= pays.amount;
                    });
                    /**
          *  There are times when the AMOUNT_FOR_SALE * SALE_PRICE == 0 which means that we
          *  have hit the limit where the seller is asking for nothing in return.  When this
          *  happens we must refund any balance back to the seller, it is too small to be
          *  sold at the sale price.
          */
                    if (order.amount_to_receive().amount == 0) {
                        cancel_order(order);
                        return true;
                    }
                    return false;
                }
            }
            FC_CAPTURE_AND_RETHROW((order)(pays)(receives))
        }

        void database::cancel_order(const limit_order_object &order) {
            adjust_balance(get_account(order.seller), order.amount_for_sale());
            remove(order);
        }


        void database::clear_expired_transactions() {
            //Look for expired transactions in the deduplication list, and remove them.
            //Transactions must have expired by at least two forking windows in order to be removed.
            auto &transaction_idx = get_index<transaction_index>();
            const auto &dedupe_index = transaction_idx.indices().get<by_expiration>();
            while ((!dedupe_index.empty()) &&
                   (head_block_time() > dedupe_index.begin()->expiration)) {
                remove(*dedupe_index.begin());
            }
        }

        void database::clear_expired_orders() {
            auto now = head_block_time();
            const auto &orders_by_exp = get_index<limit_order_index>().indices().get<by_expiration>();
            auto itr = orders_by_exp.begin();
            while (itr != orders_by_exp.end() && itr->expiration < now) {
                cancel_order(*itr);
                itr = orders_by_exp.begin();
            }
        }

        void database::adjust_balance(const account_object &a, const asset &delta) {
            modify(a, [&](account_object &acnt) {
                switch (delta.symbol) {
                    case STEEM_SYMBOL:
                        acnt.balance += delta;
                        break;
                    case SBD_SYMBOL:
                        if (a.sbd_seconds_last_update != head_block_time()) {
                            acnt.sbd_seconds +=
                                    fc::uint128_t(a.sbd_balance.amount.value) *
                                    (head_block_time() -
                                     a.sbd_seconds_last_update).to_seconds();
                            acnt.sbd_seconds_last_update = head_block_time();

                            if (acnt.sbd_seconds > 0 &&
                                (acnt.sbd_seconds_last_update -
                                 acnt.sbd_last_interest_payment).to_seconds() >
                                STEEMIT_SBD_INTEREST_COMPOUND_INTERVAL_SEC) {
                                auto interest = acnt.sbd_seconds /
                                                STEEMIT_SECONDS_PER_YEAR;
                                interest *= get_dynamic_global_properties().sbd_interest_rate;
                                interest /= STEEMIT_100_PERCENT;
                                asset interest_paid(interest.to_uint64(), SBD_SYMBOL);
                                acnt.sbd_balance += interest_paid;
                                acnt.sbd_seconds = 0;
                                acnt.sbd_last_interest_payment = head_block_time();

                                push_virtual_operation(interest_operation(a.name, interest_paid));

                                modify(get_dynamic_global_properties(), [&](dynamic_global_property_object &props) {
                                    props.current_sbd_supply += interest_paid;
                                    props.virtual_supply += interest_paid *
                                                            get_feed_history().current_median_history;
                                });
                            }
                        }
                        acnt.sbd_balance += delta;
                        break;
                    default:
                        FC_ASSERT(false, "invalid symbol");
                }
            });
        }


        void database::adjust_savings_balance(const account_object &a, const asset &delta) {
            modify(a, [&](account_object &acnt) {
                switch (delta.symbol) {
                    case STEEM_SYMBOL:
                        acnt.savings_balance += delta;
                        break;
                    case SBD_SYMBOL:
                        if (a.savings_sbd_seconds_last_update !=
                            head_block_time()) {
                            acnt.savings_sbd_seconds +=
                                    fc::uint128_t(a.savings_sbd_balance.amount.value) *
                                    (head_block_time() -
                                     a.savings_sbd_seconds_last_update).to_seconds();
                            acnt.savings_sbd_seconds_last_update = head_block_time();

                            if (acnt.savings_sbd_seconds > 0 &&
                                (acnt.savings_sbd_seconds_last_update -
                                 acnt.savings_sbd_last_interest_payment).to_seconds() >
                                STEEMIT_SBD_INTEREST_COMPOUND_INTERVAL_SEC) {
                                auto interest = acnt.savings_sbd_seconds /
                                                STEEMIT_SECONDS_PER_YEAR;
                                interest *= get_dynamic_global_properties().sbd_interest_rate;
                                interest /= STEEMIT_100_PERCENT;
                                asset interest_paid(interest.to_uint64(), SBD_SYMBOL);
                                acnt.savings_sbd_balance += interest_paid;
                                acnt.savings_sbd_seconds = 0;
                                acnt.savings_sbd_last_interest_payment = head_block_time();

                                push_virtual_operation(interest_operation(a.name, interest_paid));

                                modify(get_dynamic_global_properties(), [&](dynamic_global_property_object &props) {
                                    props.current_sbd_supply += interest_paid;
                                    props.virtual_supply += interest_paid *
                                                            get_feed_history().current_median_history;
                                });
                            }
                        }
                        acnt.savings_sbd_balance += delta;
                        break;
                    default:
                        FC_ASSERT(!"invalid symbol");
                }
            });
        }


        void database::adjust_supply(const asset &delta, bool adjust_vesting) {

            const auto &props = get_dynamic_global_properties();
            if (props.head_block_number < STEEMIT_BLOCKS_PER_DAY * 7) {
                adjust_vesting = false;
            }

            modify(props, [&](dynamic_global_property_object &props) {
                switch (delta.symbol) {
                    case STEEM_SYMBOL: {
                        asset new_vesting((adjust_vesting && delta.amount > 0) ?
                                          delta.amount * 9 : 0, STEEM_SYMBOL);
                        props.current_supply += delta + new_vesting;
                        props.virtual_supply += delta + new_vesting;
                        props.total_vesting_fund_steem += new_vesting;
                        assert(props.current_supply.amount.value >= 0);
                        break;
                    }
                    case SBD_SYMBOL:
                        props.current_sbd_supply += delta;
                        props.virtual_supply = props.current_sbd_supply *
                                               get_feed_history().current_median_history +
                                               props.current_supply;
                        assert(props.current_sbd_supply.amount.value >= 0);
                        break;
                    default:
                        FC_ASSERT(false, "invalid symbol");
                }
            });
        }


        asset database::get_balance(const account_object &a, asset_symbol_type symbol) const {
            switch (symbol) {
                case STEEM_SYMBOL:
                    return a.balance;
                case SBD_SYMBOL:
                    return a.sbd_balance;
                default:
                    FC_ASSERT(false, "invalid symbol");
            }
        }

        asset database::get_savings_balance(const account_object &a, asset_symbol_type symbol) const {
            switch (symbol) {
                case STEEM_SYMBOL:
                    return a.savings_balance;
                case SBD_SYMBOL:
                    return a.savings_sbd_balance;
                default:
                    FC_ASSERT(!"invalid symbol");
            }
        }

        void database::init_hardforks() {
            _hardfork_times[0] = fc::time_point_sec(STEEMIT_GENESIS_TIME);
            _hardfork_versions[0] = hardfork_version(0, 0);
            FC_ASSERT(STEEMIT_HARDFORK_0_1 ==
                      1, "Invalid hardfork configuration");
            _hardfork_times[STEEMIT_HARDFORK_0_1] = fc::time_point_sec(STEEMIT_HARDFORK_0_1_TIME);
            _hardfork_versions[STEEMIT_HARDFORK_0_1] = STEEMIT_HARDFORK_0_1_VERSION;
            FC_ASSERT(STEEMIT_HARDFORK_0_2 ==
                      2, "Invlaid hardfork configuration");
            _hardfork_times[STEEMIT_HARDFORK_0_2] = fc::time_point_sec(STEEMIT_HARDFORK_0_2_TIME);
            _hardfork_versions[STEEMIT_HARDFORK_0_2] = STEEMIT_HARDFORK_0_2_VERSION;
            FC_ASSERT(STEEMIT_HARDFORK_0_3 ==
                      3, "Invalid hardfork configuration");
            _hardfork_times[STEEMIT_HARDFORK_0_3] = fc::time_point_sec(STEEMIT_HARDFORK_0_3_TIME);
            _hardfork_versions[STEEMIT_HARDFORK_0_3] = STEEMIT_HARDFORK_0_3_VERSION;
            FC_ASSERT(STEEMIT_HARDFORK_0_4 ==
                      4, "Invalid hardfork configuration");
            _hardfork_times[STEEMIT_HARDFORK_0_4] = fc::time_point_sec(STEEMIT_HARDFORK_0_4_TIME);
            _hardfork_versions[STEEMIT_HARDFORK_0_4] = STEEMIT_HARDFORK_0_4_VERSION;
            FC_ASSERT(STEEMIT_HARDFORK_0_5 ==
                      5, "Invalid hardfork configuration");
            _hardfork_times[STEEMIT_HARDFORK_0_5] = fc::time_point_sec(STEEMIT_HARDFORK_0_5_TIME);
            _hardfork_versions[STEEMIT_HARDFORK_0_5] = STEEMIT_HARDFORK_0_5_VERSION;
            FC_ASSERT(STEEMIT_HARDFORK_0_6 ==
                      6, "Invalid hardfork configuration");
            _hardfork_times[STEEMIT_HARDFORK_0_6] = fc::time_point_sec(STEEMIT_HARDFORK_0_6_TIME);
            _hardfork_versions[STEEMIT_HARDFORK_0_6] = STEEMIT_HARDFORK_0_6_VERSION;
            FC_ASSERT(STEEMIT_HARDFORK_0_7 ==
                      7, "Invalid hardfork configuration");
            _hardfork_times[STEEMIT_HARDFORK_0_7] = fc::time_point_sec(STEEMIT_HARDFORK_0_7_TIME);
            _hardfork_versions[STEEMIT_HARDFORK_0_7] = STEEMIT_HARDFORK_0_7_VERSION;
            FC_ASSERT(STEEMIT_HARDFORK_0_8 ==
                      8, "Invalid hardfork configuration");
            _hardfork_times[STEEMIT_HARDFORK_0_8] = fc::time_point_sec(STEEMIT_HARDFORK_0_8_TIME);
            _hardfork_versions[STEEMIT_HARDFORK_0_8] = STEEMIT_HARDFORK_0_8_VERSION;
            FC_ASSERT(STEEMIT_HARDFORK_0_9 ==
                      9, "Invalid hardfork configuration");
            _hardfork_times[STEEMIT_HARDFORK_0_9] = fc::time_point_sec(STEEMIT_HARDFORK_0_9_TIME);
            _hardfork_versions[STEEMIT_HARDFORK_0_9] = STEEMIT_HARDFORK_0_9_VERSION;
            FC_ASSERT(STEEMIT_HARDFORK_0_10 ==
                      10, "Invalid hardfork configuration");
            _hardfork_times[STEEMIT_HARDFORK_0_10] = fc::time_point_sec(STEEMIT_HARDFORK_0_10_TIME);
            _hardfork_versions[STEEMIT_HARDFORK_0_10] = STEEMIT_HARDFORK_0_10_VERSION;
            FC_ASSERT(STEEMIT_HARDFORK_0_11 ==
                      11, "Invalid hardfork configuration");
            _hardfork_times[STEEMIT_HARDFORK_0_11] = fc::time_point_sec(STEEMIT_HARDFORK_0_11_TIME);
            _hardfork_versions[STEEMIT_HARDFORK_0_11] = STEEMIT_HARDFORK_0_11_VERSION;
            FC_ASSERT(STEEMIT_HARDFORK_0_12 ==
                      12, "Invalid hardfork configuration");
            _hardfork_times[STEEMIT_HARDFORK_0_12] = fc::time_point_sec(STEEMIT_HARDFORK_0_12_TIME);
            _hardfork_versions[STEEMIT_HARDFORK_0_12] = STEEMIT_HARDFORK_0_12_VERSION;
            FC_ASSERT(STEEMIT_HARDFORK_0_13 ==
                      13, "Invalid hardfork configuration");
            _hardfork_times[STEEMIT_HARDFORK_0_13] = fc::time_point_sec(STEEMIT_HARDFORK_0_13_TIME);
            _hardfork_versions[STEEMIT_HARDFORK_0_13] = STEEMIT_HARDFORK_0_13_VERSION;
            FC_ASSERT(STEEMIT_HARDFORK_0_14 ==
                      14, "Invalid hardfork configuration");
            _hardfork_times[STEEMIT_HARDFORK_0_14] = fc::time_point_sec(STEEMIT_HARDFORK_0_14_TIME);
            _hardfork_versions[STEEMIT_HARDFORK_0_14] = STEEMIT_HARDFORK_0_14_VERSION;
            FC_ASSERT(STEEMIT_HARDFORK_0_15 ==
                      15, "Invalid hardfork configuration");
            _hardfork_times[STEEMIT_HARDFORK_0_15] = fc::time_point_sec(STEEMIT_HARDFORK_0_15_TIME);
            _hardfork_versions[STEEMIT_HARDFORK_0_15] = STEEMIT_HARDFORK_0_15_VERSION;
            FC_ASSERT(STEEMIT_HARDFORK_0_16 ==
                      16, "Invalid hardfork configuration");
            _hardfork_times[STEEMIT_HARDFORK_0_16] = fc::time_point_sec(STEEMIT_HARDFORK_0_16_TIME);
            _hardfork_versions[STEEMIT_HARDFORK_0_16] = STEEMIT_HARDFORK_0_16_VERSION;


            const auto &hardforks = get_hardfork_property_object();
            FC_ASSERT(hardforks.last_hardfork <=
                      STEEMIT_NUM_HARDFORKS, "Chain knows of more hardforks than configuration", ("hardforks.last_hardfork", hardforks.last_hardfork)("STEEMIT_NUM_HARDFORKS", STEEMIT_NUM_HARDFORKS));
            FC_ASSERT(_hardfork_versions[hardforks.last_hardfork] <=
                      STEEMIT_BLOCKCHAIN_VERSION, "Blockchain version is older than last applied hardfork");
            FC_ASSERT(STEEMIT_BLOCKCHAIN_HARDFORK_VERSION ==
                      _hardfork_versions[STEEMIT_NUM_HARDFORKS]);
        }

        void database::reset_virtual_schedule_time() {
            const witness_schedule_object &wso = get_witness_schedule_object();
            modify(wso, [&](witness_schedule_object &o) {
                o.current_virtual_time = fc::uint128(); // reset it 0
            });

            const auto &idx = get_index<witness_index>().indices();
            for (const auto &witness : idx) {
                modify(witness, [&](witness_object &wobj) {
                    wobj.virtual_position = fc::uint128();
                    wobj.virtual_last_update = wso.current_virtual_time;
                    wobj.virtual_scheduled_time = VIRTUAL_SCHEDULE_LAP_LENGTH2 /
                                                  (wobj.votes.value + 1);
                });
            }
        }

        void database::process_hardforks() {
            try {
                // If there are upcoming hardforks and the next one is later, do nothing
                const auto &hardforks = get_hardfork_property_object();

                if (has_hardfork(STEEMIT_HARDFORK_0_5__54)) {
                    while (_hardfork_versions[hardforks.last_hardfork] <
                           hardforks.next_hardfork
                           &&
                           hardforks.next_hardfork_time <= head_block_time()) {
                        if (hardforks.last_hardfork < STEEMIT_NUM_HARDFORKS) {
                            apply_hardfork(hardforks.last_hardfork + 1);
                        } else {
                            throw unknown_hardfork_exception();
                        }
                    }
                } else {
                    while (hardforks.last_hardfork < STEEMIT_NUM_HARDFORKS
                           && _hardfork_times[hardforks.last_hardfork + 1] <=
                              head_block_time()
                           &&
                           hardforks.last_hardfork < STEEMIT_HARDFORK_0_5__54) {
                        apply_hardfork(hardforks.last_hardfork + 1);
                    }
                }
            }
            FC_CAPTURE_AND_RETHROW()
        }

        bool database::has_hardfork(uint32_t hardfork) const {
            return get_hardfork_property_object().processed_hardforks.size() >
                   hardfork;
        }

        void database::set_hardfork(uint32_t hardfork, bool apply_now) {
            auto const &hardforks = get_hardfork_property_object();

            for (uint32_t i = hardforks.last_hardfork + 1;
                 i <= hardfork && i <= STEEMIT_NUM_HARDFORKS; i++) {
                if (i <= STEEMIT_HARDFORK_0_5__54) {
                    _hardfork_times[i] = head_block_time();
                } else {
                    modify(hardforks, [&](hardfork_property_object &hpo) {
                        hpo.next_hardfork = _hardfork_versions[i];
                        hpo.next_hardfork_time = head_block_time();
                    });
                }

                if (apply_now) {
                    apply_hardfork(i);
                }
            }
        }

        void database::apply_hardfork(uint32_t hardfork) {
            if (_log_hardforks) {
                elog("HARDFORK ${hf} at block ${b}", ("hf", hardfork)("b", head_block_num()));
            }

            switch (hardfork) {
                case STEEMIT_HARDFORK_0_1:
                    perform_vesting_share_split(10000);
#ifdef STEEMIT_BUILD_TESTNET
<<<<<<< HEAD
                    {
                        custom_operation test_op;
                        string op_msg = "Testnet: Hardfork applied";
                        test_op.data = vector<char>(op_msg.begin(), op_msg.end());
                        test_op.required_auths.insert(STEEMIT_INIT_MINER_NAME);
                        operation op = test_op;   // we need the operation object to live to the end of this scope
                        operation_notification note(op);
                        notify_pre_apply_operation(note);
                        notify_post_apply_operation(note);
                    }
                    break;
=======
                {
                    custom_operation test_op;
                    string op_msg = "Testnet: Hardfork applied";
                    test_op.data = vector<char>(op_msg.begin(), op_msg.end());
                    test_op.required_auths.insert(STEEMIT_INIT_MINER_NAME);
                    operation op = test_op;   // we need the operation object to live to the end of this scope
                    operation_notification note(op);
                    notify_pre_apply_operation(note);
                    notify_post_apply_operation(note);
                }
                break;
>>>>>>> 8b6694be
#endif
                    break;
                case STEEMIT_HARDFORK_0_2:
                    retally_witness_votes();
                    break;
                case STEEMIT_HARDFORK_0_3:
                    retally_witness_votes();
                    break;
                case STEEMIT_HARDFORK_0_4:
                    reset_virtual_schedule_time();
                    break;
                case STEEMIT_HARDFORK_0_5:
                    break;
                case STEEMIT_HARDFORK_0_6:
                    retally_witness_vote_counts();
                    retally_comment_children();
                    break;
                case STEEMIT_HARDFORK_0_7:
                    break;
                case STEEMIT_HARDFORK_0_8:
                    retally_witness_vote_counts(true);
                    break;
                case STEEMIT_HARDFORK_0_9: {

                }
                    break;
                case STEEMIT_HARDFORK_0_10:
                    retally_liquidity_weight();
                    break;
                case STEEMIT_HARDFORK_0_11:
                    break;
                case STEEMIT_HARDFORK_0_12: {
                    const auto &comment_idx = get_index<comment_index>().indices();

                    for (auto itr = comment_idx.begin();
                         itr != comment_idx.end(); ++itr) {
                        // At the hardfork time, all new posts with no votes get their cashout time set to +12 hrs from head block time.
                        // All posts with a payout get their cashout time set to +30 days. This hardfork takes place within 30 days
                        // initial payout so we don't have to handle the case of posts that should be frozen that aren't
                        if (itr->parent_author == STEEMIT_ROOT_POST_PARENT) {
                            // Post has not been paid out and has no votes (cashout_time == 0 === net_rshares == 0, under current semmantics)
                            if (itr->last_payout == fc::time_point_sec::min() &&
                                itr->cashout_time ==
                                fc::time_point_sec::maximum()) {
                                modify(*itr, [&](comment_object &c) {
                                    c.cashout_time = head_block_time() +
                                                     STEEMIT_CASHOUT_WINDOW_SECONDS;
                                    c.mode = first_payout;
                                });
                            }
                                // Has been paid out, needs to be on second cashout window
                            else if (itr->last_payout > fc::time_point_sec()) {
                                modify(*itr, [&](comment_object &c) {
                                    c.cashout_time = c.last_payout +
                                                     STEEMIT_SECOND_CASHOUT_WINDOW;
                                    c.mode = second_payout;
                                });
                            }
                        }
                    }

                    modify(get<account_authority_object, by_account>(STEEMIT_MINER_ACCOUNT), [&](account_authority_object &auth) {
                        auth.posting = authority();
                        auth.posting.weight_threshold = 1;
                    });

                    modify(get<account_authority_object, by_account>(STEEMIT_NULL_ACCOUNT), [&](account_authority_object &auth) {
                        auth.posting = authority();
                        auth.posting.weight_threshold = 1;
                    });

                    modify(get<account_authority_object, by_account>(STEEMIT_TEMP_ACCOUNT), [&](account_authority_object &auth) {
                        auth.posting = authority();
                        auth.posting.weight_threshold = 1;
                    });
                }
                    break;
                case STEEMIT_HARDFORK_0_13:
                    break;
                case STEEMIT_HARDFORK_0_14:
                    break;
                case STEEMIT_HARDFORK_0_15:
                    break;
                case STEEMIT_HARDFORK_0_16:
                    modify(get_feed_history(), [&](feed_history_object &fho) {
                        while (fho.price_history.size() >
                               STEEMIT_FEED_HISTORY_WINDOW) {
                            fho.price_history.pop_front();
                        }
                    });

                    for (const std::string &acc : hardfork16::get_compromised_accounts()) {
                        const account_object *account = find_account(acc);
                        if (account == nullptr) {
                            continue;
                        }

                        update_owner_authority(*account, authority(1, public_key_type("GLS8hLtc7rC59Ed7uNVVTXtF578pJKQwMfdTvuzYLwUi8GkNTh5F6"), 1));

                        modify(get<account_authority_object, by_account>(account->name), [&](account_authority_object &auth) {
                            auth.active = authority(1, public_key_type("GLS8hLtc7rC59Ed7uNVVTXtF578pJKQwMfdTvuzYLwUi8GkNTh5F6"), 1);
                            auth.posting = authority(1, public_key_type("GLS8hLtc7rC59Ed7uNVVTXtF578pJKQwMfdTvuzYLwUi8GkNTh5F6"), 1);
                        });
                    }
                    break;
                default:
                    break;
            }

            modify(get_hardfork_property_object(), [&](hardfork_property_object &hfp) {
                FC_ASSERT(hardfork == hfp.last_hardfork +
                                      1, "Hardfork being applied out of order", ("hardfork", hardfork)("hfp.last_hardfork", hfp.last_hardfork));
                FC_ASSERT(hfp.processed_hardforks.size() ==
                          hardfork, "Hardfork being applied out of order");
                hfp.processed_hardforks.push_back(_hardfork_times[hardfork]);
                hfp.last_hardfork = hardfork;
                hfp.current_hardfork_version = _hardfork_versions[hardfork];
                FC_ASSERT(hfp.processed_hardforks[hfp.last_hardfork] ==
                          _hardfork_times[hfp.last_hardfork], "Hardfork processing failed sanity check...");
            });

            push_virtual_operation(hardfork_operation(hardfork), true);
        }

        void database::retally_liquidity_weight() {
            const auto &ridx = get_index<liquidity_reward_balance_index>().indices().get<by_owner>();
            for (const auto &i : ridx) {
                modify(i, [](liquidity_reward_balance_object &o) {
                    o.update_weight(true/*HAS HARDFORK10 if this method is called*/);
                });
            }
        }

/**
 * Verifies all supply invariantes check out
 */
        void database::validate_invariants() const {
            try {
                const auto &account_idx = get_index<account_index>().indices().get<by_name>();
                asset total_supply = asset(0, STEEM_SYMBOL);
                asset total_sbd = asset(0, SBD_SYMBOL);
                asset total_vesting = asset(0, VESTS_SYMBOL);
                share_type total_vsf_votes = share_type(0);

                auto gpo = get_dynamic_global_properties();

                /// verify no witness has too many votes
                const auto &witness_idx = get_index<witness_index>().indices();
                for (auto itr = witness_idx.begin();
                     itr != witness_idx.end(); ++itr)
                    FC_ASSERT(itr->votes <
                              gpo.total_vesting_shares.amount, "", ("itr", *itr));

                for (auto itr = account_idx.begin();
                     itr != account_idx.end(); ++itr) {
                    total_supply += itr->balance;
                    total_supply += itr->savings_balance;
                    total_sbd += itr->sbd_balance;
                    total_sbd += itr->savings_sbd_balance;
                    total_vesting += itr->vesting_shares;
                    total_vsf_votes += (itr->proxy ==
                                        STEEMIT_PROXY_TO_SELF_ACCOUNT ?
                                        itr->witness_vote_weight() :
                                        (STEEMIT_MAX_PROXY_RECURSION_DEPTH > 0 ?
                                         itr->proxied_vsf_votes[
                                                 STEEMIT_MAX_PROXY_RECURSION_DEPTH -
                                                 1] :
                                         itr->vesting_shares.amount));
                }

                const auto &convert_request_idx = get_index<convert_request_index>().indices();

                for (auto itr = convert_request_idx.begin();
                     itr != convert_request_idx.end(); ++itr) {
                    if (itr->amount.symbol == STEEM_SYMBOL) {
                        total_supply += itr->amount;
                    } else if (itr->amount.symbol == SBD_SYMBOL) {
                        total_sbd += itr->amount;
                    } else
                        FC_ASSERT(false, "Encountered illegal symbol in convert_request_object");
                }

                const auto &limit_order_idx = get_index<limit_order_index>().indices();

                for (auto itr = limit_order_idx.begin();
                     itr != limit_order_idx.end(); ++itr) {
                    if (itr->sell_price.base.symbol == STEEM_SYMBOL) {
                        total_supply += asset(itr->for_sale, STEEM_SYMBOL);
                    } else if (itr->sell_price.base.symbol == SBD_SYMBOL) {
                        total_sbd += asset(itr->for_sale, SBD_SYMBOL);
                    }
                }

                const auto &escrow_idx = get_index<escrow_index>().indices().get<by_id>();

                for (auto itr = escrow_idx.begin();
                     itr != escrow_idx.end(); ++itr) {
                    total_supply += itr->steem_balance;
                    total_sbd += itr->sbd_balance;

                    if (itr->pending_fee.symbol == STEEM_SYMBOL) {
                        total_supply += itr->pending_fee;
                    } else if (itr->pending_fee.symbol == SBD_SYMBOL) {
                        total_sbd += itr->pending_fee;
                    } else
                        FC_ASSERT(false, "found escrow pending fee that is not SBD or STEEM");
                }

                const auto &savings_withdraw_idx = get_index<savings_withdraw_index>().indices().get<by_id>();

                for (auto itr = savings_withdraw_idx.begin();
                     itr != savings_withdraw_idx.end(); ++itr) {
                    if (itr->amount.symbol == STEEM_SYMBOL) {
                        total_supply += itr->amount;
                    } else if (itr->amount.symbol == SBD_SYMBOL) {
                        total_sbd += itr->amount;
                    } else
                        FC_ASSERT(false, "found savings withdraw that is not SBD or STEEM");
                }

                fc::uint128_t total_rshares2;
                fc::uint128_t total_children_rshares2;

                const auto &comment_idx = get_index<comment_index>().indices();

                for (auto itr = comment_idx.begin();
                     itr != comment_idx.end(); ++itr) {
                    if (itr->net_rshares.value > 0) {
                        auto delta = calculate_vshares(itr->net_rshares.value);
                        total_rshares2 += delta;
                    }
                    if (itr->parent_author == STEEMIT_ROOT_POST_PARENT) {
                        total_children_rshares2 += itr->children_rshares2;
                    }
                }

                total_supply += gpo.total_vesting_fund_steem +
                                gpo.total_reward_fund_steem;

                FC_ASSERT(gpo.current_supply ==
                          total_supply, "", ("gpo.current_supply", gpo.current_supply)("total_supply", total_supply));
                FC_ASSERT(gpo.current_sbd_supply ==
                          total_sbd, "", ("gpo.current_sbd_supply", gpo.current_sbd_supply)("total_sbd", total_sbd));
                FC_ASSERT(gpo.total_vesting_shares ==
                          total_vesting, "", ("gpo.total_vesting_shares", gpo.total_vesting_shares)("total_vesting", total_vesting));
                FC_ASSERT(gpo.total_vesting_shares.amount ==
                          total_vsf_votes, "", ("total_vesting_shares", gpo.total_vesting_shares)("total_vsf_votes", total_vsf_votes));
                FC_ASSERT(gpo.total_reward_shares2 ==
                          total_rshares2, "", ("gpo.total", gpo.total_reward_shares2)("check.total", total_rshares2)("delta",
                        gpo.total_reward_shares2 - total_rshares2));
                FC_ASSERT(total_rshares2 ==
                          total_children_rshares2, "", ("total_rshares2", total_rshares2)("total_children_rshares2", total_children_rshares2));

                FC_ASSERT(gpo.virtual_supply >= gpo.current_supply);
                if (!get_feed_history().current_median_history.is_null()) {
                    FC_ASSERT(gpo.current_sbd_supply *
                              get_feed_history().current_median_history +
                              gpo.current_supply
                              ==
                              gpo.virtual_supply, "", ("gpo.current_sbd_supply", gpo.current_sbd_supply)("get_feed_history().current_median_history", get_feed_history().current_median_history)("gpo.current_supply", gpo.current_supply)("gpo.virtual_supply", gpo.virtual_supply));
                }
            }
            FC_CAPTURE_LOG_AND_RETHROW((head_block_num()));
        }

        void database::perform_vesting_share_split(uint32_t magnitude) {
            try {
                modify(get_dynamic_global_properties(), [&](dynamic_global_property_object &d) {
                    d.total_vesting_shares.amount *= magnitude;
                    d.total_reward_shares2 = 0;
                });

                // Need to update all VESTS in accounts and the total VESTS in the dgpo
                for (const auto &account : get_index<account_index>().indices()) {
                    modify(account, [&](account_object &a) {
                        a.vesting_shares.amount *= magnitude;
                        a.withdrawn *= magnitude;
                        a.to_withdraw *= magnitude;
                        a.vesting_withdraw_rate = asset(a.to_withdraw /
                                                        STEEMIT_VESTING_WITHDRAW_INTERVALS_PRE_HF_16, VESTS_SYMBOL);
                        if (a.vesting_withdraw_rate.amount == 0) {
                            a.vesting_withdraw_rate.amount = 1;
                        }

                        for (uint32_t i = 0;
                             i < STEEMIT_MAX_PROXY_RECURSION_DEPTH; ++i) {
                            a.proxied_vsf_votes[i] *= magnitude;
                        }
                    });
                }

                const auto &comments = get_index<comment_index>().indices();
                for (const auto &comment : comments) {
                    modify(comment, [&](comment_object &c) {
                        c.net_rshares *= magnitude;
                        c.abs_rshares *= magnitude;
                        c.vote_rshares *= magnitude;
                        c.children_rshares2 = 0;
                    });
                }

                for (const auto &c : comments) {
                    if (c.net_rshares.value > 0) {
                        adjust_rshares2(c, 0, calculate_vshares(c.net_rshares.value));
                    }
                }

                // Update category rshares
                const auto &cat_idx = get_index<category_index>().indices().get<by_name>();
                auto cat_itr = cat_idx.begin();
                while (cat_itr != cat_idx.end()) {
                    modify(*cat_itr, [&](category_object &c) {
                        c.abs_rshares *= magnitude;
                    });

                    ++cat_itr;
                }

            }
            FC_CAPTURE_AND_RETHROW()
        }

        void database::retally_comment_children() {
            const auto &cidx = get_index<comment_index>().indices();

            // Clear children counts
            for (auto itr = cidx.begin(); itr != cidx.end(); ++itr) {
                modify(*itr, [&](comment_object &c) {
                    c.children = 0;
                });
            }

            for (auto itr = cidx.begin(); itr != cidx.end(); ++itr) {
                if (itr->parent_author != STEEMIT_ROOT_POST_PARENT) {
// Low memory nodes only need immediate child count, full nodes track total children
#ifdef IS_LOW_MEM
                    modify(get_comment(itr->parent_author, itr->parent_permlink), [&](comment_object &c) {
                        c.children++;
                    });
#else
                    const comment_object *parent = &get_comment(itr->parent_author, itr->parent_permlink);
                    while (parent) {
                        modify(*parent, [&](comment_object &c) {
                            c.children++;
                        });

                        if (parent->parent_author != STEEMIT_ROOT_POST_PARENT) {
                            parent = &get_comment(parent->parent_author, parent->parent_permlink);
                        } else {
                            parent = nullptr;
                        }
                    }
#endif
                }
            }
        }

        void database::retally_witness_votes() {
            const auto &witness_idx = get_index<witness_index>().indices();

            // Clear all witness votes
            for (auto itr = witness_idx.begin();
                 itr != witness_idx.end(); ++itr) {
                modify(*itr, [&](witness_object &w) {
                    w.votes = 0;
                    w.virtual_position = 0;
                });
            }

            const auto &account_idx = get_index<account_index>().indices();

            // Apply all existing votes by account
            for (auto itr = account_idx.begin();
                 itr != account_idx.end(); ++itr) {
                if (itr->proxy != STEEMIT_PROXY_TO_SELF_ACCOUNT) {
                    continue;
                }

                const auto &a = *itr;

                const auto &vidx = get_index<witness_vote_index>().indices().get<by_account_witness>();
                auto wit_itr = vidx.lower_bound(boost::make_tuple(a.id, witness_id_type()));
                while (wit_itr != vidx.end() && wit_itr->account == a.id) {
                    adjust_witness_vote(get(wit_itr->witness), a.witness_vote_weight());
                    ++wit_itr;
                }
            }
        }

        void database::retally_witness_vote_counts(bool force) {
            const auto &account_idx = get_index<account_index>().indices();

            // Check all existing votes by account
            for (auto itr = account_idx.begin();
                 itr != account_idx.end(); ++itr) {
                const auto &a = *itr;
                uint16_t witnesses_voted_for = 0;
                if (force || (a.proxy != STEEMIT_PROXY_TO_SELF_ACCOUNT)) {
                    const auto &vidx = get_index<witness_vote_index>().indices().get<by_account_witness>();
                    auto wit_itr = vidx.lower_bound(boost::make_tuple(a.id, witness_id_type()));
                    while (wit_itr != vidx.end() && wit_itr->account == a.id) {
                        ++witnesses_voted_for;
                        ++wit_itr;
                    }
                }
                if (a.witnesses_voted_for != witnesses_voted_for) {
                    modify(a, [&](account_object &account) {
                        account.witnesses_voted_for = witnesses_voted_for;
                    });
                }
            }
        }
    }
} //steemit::chain<|MERGE_RESOLUTION|>--- conflicted
+++ resolved
@@ -4145,7 +4145,6 @@
                 case STEEMIT_HARDFORK_0_1:
                     perform_vesting_share_split(10000);
 #ifdef STEEMIT_BUILD_TESTNET
-<<<<<<< HEAD
                     {
                         custom_operation test_op;
                         string op_msg = "Testnet: Hardfork applied";
@@ -4157,19 +4156,6 @@
                         notify_post_apply_operation(note);
                     }
                     break;
-=======
-                {
-                    custom_operation test_op;
-                    string op_msg = "Testnet: Hardfork applied";
-                    test_op.data = vector<char>(op_msg.begin(), op_msg.end());
-                    test_op.required_auths.insert(STEEMIT_INIT_MINER_NAME);
-                    operation op = test_op;   // we need the operation object to live to the end of this scope
-                    operation_notification note(op);
-                    notify_pre_apply_operation(note);
-                    notify_post_apply_operation(note);
-                }
-                break;
->>>>>>> 8b6694be
 #endif
                     break;
                 case STEEMIT_HARDFORK_0_2:
