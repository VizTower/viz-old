--- conflicted
+++ resolved
@@ -1116,16 +1116,6 @@
 
 void custom_json_evaluator::do_apply( const custom_json_operation& o )
 {
-<<<<<<< HEAD
-   FC_ASSERT( db().has_hardfork( STEEMIT_HARDFORK_0_5 ) );
-   if( db().has_hardfork( STEEMIT_HARDFORK_0_10 ) )
-   {
-      for( const auto& auth : o.required_posting_auths )
-      {
-         const auto& acnt = db().get_account( auth );
-         FC_ASSERT( !( acnt.owner_challenged || acnt.active_challenged ) );
-      }
-=======
    database& d = db();
 
    FC_ASSERT( d.has_hardfork( STEEMIT_HARDFORK_0_5 ) );
@@ -1140,7 +1130,6 @@
    catch( const fc::exception& e )
    {
       elog( "Caught exception processing custom_json_operation:\n${e}", ("e", e.to_detail_string()) );
->>>>>>> 5e140eff
    }
 }
 
