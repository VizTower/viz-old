--- conflicted
+++ resolved
@@ -372,7 +372,6 @@
 FC_REFLECT_DERIVED( steemit::chain::withdraw_vesting_route_object, (graphene::db::object),
                     (from_account)(to_account)(percent)(auto_vest) )
 
-<<<<<<< HEAD
 FC_REFLECT_DERIVED( steemit::chain::savings_withdraw_object,(graphene::db::object),
                     (from)(to)(memo)(request_id)(amount)(complete) );
 FC_REFLECT_DERIVED( steemit::chain::escrow_object, (graphene::db::object),
@@ -381,8 +380,4 @@
                     (sbd_balance)(steem_balance)(pending_fee)
                     (to_approved)(agent_approved)(disputed) );
 FC_REFLECT_DERIVED( steemit::chain::decline_voting_rights_request_object, (graphene::db::object),
-                     (account)(effective_date) );
-=======
-FC_REFLECT_DERIVED( steemit::chain::escrow_object, (graphene::db::object),
-                    (escrow_id)(from)(to)(agent)(expiration)(balance)(disputed) );
->>>>>>> 3bacfe79
+                     (account)(effective_date) );