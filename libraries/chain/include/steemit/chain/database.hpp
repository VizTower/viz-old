/*
 * Copyright (c) 2015 Cryptonomex, Inc., and contributors.
 */
#pragma once
#include <steemit/chain/global_property_object.hpp>
#include <steemit/chain/hardfork.hpp>
#include <steemit/chain/node_property_object.hpp>
#include <steemit/chain/fork_database.hpp>
#include <steemit/chain/block_log.hpp>

#include <steemit/protocol/protocol.hpp>

//#include <graphene/db2/database.hpp>
#include <fc/signals.hpp>

#include <fc/log/logger.hpp>

#include <map>

namespace steemit { namespace chain {

   using steemit::protocol::signed_transaction;
   using steemit::protocol::operation;
   using steemit::protocol::authority;
   using steemit::protocol::asset;
   using steemit::protocol::asset_symbol_type;
   using steemit::protocol::price;

   class database_impl;
   class custom_operation_interpreter;
   struct operation_notification;

   /**
    *   @class database
    *   @brief tracks the blockchain state in an extensible manner
    */
   class database : public chainbase::database
   {
      public:
         database();
         ~database();

         bool is_producing()const { return _is_producing; }
         void set_producing( bool p ) { _is_producing = p;  }
         bool _is_producing = false;

         enum validation_steps
         {
            skip_nothing                = 0,
            skip_witness_signature      = 1 << 0,  ///< used while reindexing
            skip_transaction_signatures = 1 << 1,  ///< used by non-witness nodes
            skip_transaction_dupe_check = 1 << 2,  ///< used while reindexing
            skip_fork_db                = 1 << 3,  ///< used while reindexing
            skip_block_size_check       = 1 << 4,  ///< used when applying locally generated transactions
            skip_tapos_check            = 1 << 5,  ///< used while reindexing -- note this skips expiration check as well
            skip_authority_check        = 1 << 6,  ///< used while reindexing -- disables any checking of authority on transactions
            skip_merkle_check           = 1 << 7,  ///< used while reindexing
            skip_undo_history_check     = 1 << 8,  ///< used while reindexing
            skip_witness_schedule_check = 1 << 9,  ///< used while reindexing
            skip_validate               = 1 << 10, ///< used prior to checkpoint, skips validate() call on transaction
            skip_validate_invariants    = 1 << 11, ///< used to skip database invariant check on block application
            skip_undo_block             = 1 << 12, ///< used to skip undo db on reindex
            skip_block_log              = 1 << 13  ///< used to skip block logging on reindex
         };

         /**
          * @brief Open a database, creating a new one if necessary
          *
          * Opens a database in the specified directory. If no initialized database is found the database
          * will be initialized with the default state.
          *
          * @param data_dir Path to open or create database in
          */
<<<<<<< HEAD
         void open( const fc::path& data_dir, uint64_t initial_supply = STEEMIT_INIT_SUPPLY, uint64_t shared_file_size = 0, uint32_t chainbase_flags = 0 );
=======
         void open( const fc::path& data_dir, const fc::path& shared_mem_dir, uint64_t initial_supply = STEEMIT_INIT_SUPPLY, uint64_t shared_file_size = (1024l*1024l*1024l*8l) );
>>>>>>> 766cd838

         /**
          * @brief Rebuild object graph from block history and open detabase
          *
          * This method may be called after or instead of @ref database::open, and will rebuild the object graph by
          * replaying blockchain history. When this method exits successfully, the database will be open.
          */
         void reindex( const fc::path& data_dir, const fc::path& shared_mem_dir, uint64_t shared_file_size = (1024l*1024l*1024l*8l) );

         /**
          * @brief wipe Delete database from disk, and potentially the raw chain as well.
          * @param include_blocks If true, delete the raw chain as well as the database.
          *
          * Will close the database before wiping. Database will be closed when this function returns.
          */
         void wipe(const fc::path& data_dir, const fc::path& shared_mem_dir, bool include_blocks);
         void close(bool rewind = true);

         template< typename T >
         void add_plugin_index()
         {
            _plugin_index_signal.connect( [&](){ add_index< T >(); } );
         }

         //////////////////// db_block.cpp ////////////////////

         /**
          *  @return true if the block is in our fork DB or saved to disk as
          *  part of the official chain, otherwise return false
          */
         bool                       is_known_block( const block_id_type& id )const;
         bool                       is_known_transaction( const transaction_id_type& id )const;
         fc::sha256                 get_pow_target()const;
         uint32_t                   get_pow_summary_target()const;
         block_id_type              get_block_id_for_num( uint32_t block_num )const;
         optional<signed_block>     fetch_block_by_id( const block_id_type& id )const;
         optional<signed_block>     fetch_block_by_number( uint32_t num )const;
         const signed_transaction   get_recent_transaction( const transaction_id_type& trx_id )const;
         std::vector<block_id_type> get_block_ids_on_fork(block_id_type head_of_fork) const;

         chain_id_type             get_chain_id()const;


         const witness_object&  get_witness(  const account_name_type& name )const;
         const witness_object*  find_witness( const account_name_type& name )const;

         const account_object&  get_account(  const account_name_type& name )const;
         const account_object*  find_account( const account_name_type& name )const;

         const comment_object&  get_comment(  const account_name_type& author, const shared_string& permlink )const;
         const comment_object*  find_comment( const account_name_type& author, const shared_string& permlink )const;

         const comment_object&  get_comment(  const account_name_type& author, const string& permlink )const;
         const comment_object*  find_comment( const account_name_type& author, const string& permlink )const;

         const category_object& get_category(  const shared_string& name )const;
         const category_object* find_category( const shared_string& name )const;

         const escrow_object&   get_escrow(  const account_name_type& name, uint32_t escrow_id )const;
         const escrow_object*   find_escrow( const account_name_type& name, uint32_t escrow_id )const;

         const limit_order_object& get_limit_order(  const account_name_type& owner, uint32_t id )const;
         const limit_order_object* find_limit_order( const account_name_type& owner, uint32_t id )const;

         const savings_withdraw_object& get_savings_withdraw(  const account_name_type& owner, uint32_t request_id )const;
         const savings_withdraw_object* find_savings_withdraw( const account_name_type& owner, uint32_t request_id )const;

         const dynamic_global_property_object&  get_dynamic_global_properties()const;
         const node_property_object&            get_node_properties()const;
         const feed_history_object&             get_feed_history()const;
         const witness_schedule_object&         get_witness_schedule_object()const;
         const hardfork_property_object&        get_hardfork_property_object()const;


         const time_point_sec   calculate_discussion_payout_time( const comment_object& comment )const;

         /**
          *  Deducts fee from the account and the share supply
          */
         void pay_fee( const account_object& a, asset fee );
         void update_account_bandwidth( const account_object& a, uint32_t trx_size );
         void update_account_market_bandwidth( const account_object& a, uint32_t trx_size );

         void max_bandwidth_per_share()const;

         /**
          *  Calculate the percent of block production slots that were missed in the
          *  past 128 blocks, not including the current block.
          */
         uint32_t witness_participation_rate()const;

         void                                   add_checkpoints( const flat_map<uint32_t,block_id_type>& checkpts );
         const flat_map<uint32_t,block_id_type> get_checkpoints()const { return _checkpoints; }
         bool                                   before_last_checkpoint()const;

         bool push_block( const signed_block& b, uint32_t skip = skip_nothing );
         void push_transaction( const signed_transaction& trx, uint32_t skip = skip_nothing );
         bool _push_block( const signed_block& b );
         void _push_transaction( const signed_transaction& trx );

         signed_block generate_block(
            const fc::time_point_sec when,
            const account_name_type& witness_owner,
            const fc::ecc::private_key& block_signing_private_key,
            uint32_t skip
            );
         signed_block _generate_block(
            const fc::time_point_sec when,
            const account_name_type& witness_owner,
            const fc::ecc::private_key& block_signing_private_key
            );

         void pop_block();
         void clear_pending();

         /**
          *  This method is used to track applied operations during the evaluation of a block, these
          *  operations should include any operation actually included in a transaction as well
          *  as any implied/virtual operations that resulted, such as filling an order.
          *  The applied operations are cleared after post_apply_operation.
          */
         void notify_pre_apply_operation( operation_notification& note );
         void notify_post_apply_operation( const operation_notification& note );
         inline const void push_virtual_operation( const operation& op, bool force = false ); // vops are not needed for low mem. Force will push them on low mem.
         void notify_applied_block( const signed_block& block );
         void notify_on_pending_transaction( const signed_transaction& tx );
         void notify_on_applied_transaction( const signed_transaction& tx );

         /**
          *  This signal is emitted for plugins to process every operation after it has been fully applied.
          */
         fc::signal<void(const operation_notification&)> pre_apply_operation;
         fc::signal<void(const operation_notification&)> post_apply_operation;

         /**
          *  This signal is emitted after all operations and virtual operation for a
          *  block have been applied but before the get_applied_operations() are cleared.
          *
          *  You may not yield from this callback because the blockchain is holding
          *  the write lock and may be in an "inconstant state" until after it is
          *  released.
          */
         fc::signal<void(const signed_block&)>           applied_block;

         /**
          * This signal is emitted any time a new transaction is added to the pending
          * block state.
          */
         fc::signal<void(const signed_transaction&)>     on_pending_transaction;

         /**
          * This signal is emitted any time a new transaction has been applied to the
          * chain state.
          */
         fc::signal<void(const signed_transaction&)>     on_applied_transaction;

         /**
          *  Emitted After a block has been applied and committed.  The callback
          *  should not yield and should execute quickly.
          */
         //fc::signal<void(const vector< graphene::db2::generic_id >&)> changed_objects;

         /** this signal is emitted any time an object is removed and contains a
          * pointer to the last value of every object that was removed.
          */
         //fc::signal<void(const vector<const object*>&)>  removed_objects;

         //////////////////// db_witness_schedule.cpp ////////////////////

         /**
          * @brief Get the witness scheduled for block production in a slot.
          *
          * slot_num always corresponds to a time in the future.
          *
          * If slot_num == 1, returns the next scheduled witness.
          * If slot_num == 2, returns the next scheduled witness after
          * 1 block gap.
          *
          * Use the get_slot_time() and get_slot_at_time() functions
          * to convert between slot_num and timestamp.
          *
          * Passing slot_num == 0 returns STEEMIT_NULL_WITNESS
          */
         account_name_type get_scheduled_witness(uint32_t slot_num)const;

         /**
          * Get the time at which the given slot occurs.
          *
          * If slot_num == 0, return time_point_sec().
          *
          * If slot_num == N for N > 0, return the Nth next
          * block-interval-aligned time greater than head_block_time().
          */
         fc::time_point_sec get_slot_time(uint32_t slot_num)const;

         /**
          * Get the last slot which occurs AT or BEFORE the given time.
          *
          * The return value is the greatest value N such that
          * get_slot_time( N ) <= when.
          *
          * If no such N exists, return 0.
          */
         uint32_t get_slot_at_time(fc::time_point_sec when)const;

         /** @return the sbd created and deposited to_account, may return STEEM if there is no median feed */
         std::pair< asset, asset > create_sbd( const account_object& to_account, asset steem );
         asset create_vesting( const account_object& to_account, asset steem );
         void adjust_total_payout( const comment_object& a, const asset& sbd, const asset& curator_sbd_value );

         void update_witness_schedule();

         void        adjust_liquidity_reward( const account_object& owner, const asset& volume, bool is_bid );
         void        adjust_balance( const account_object& a, const asset& delta );
         void        adjust_savings_balance( const account_object& a, const asset& delta );
         void        adjust_supply( const asset& delta, bool adjust_vesting = false );
         void        adjust_rshares2( const comment_object& comment, fc::uint128_t old_rshares2, fc::uint128_t new_rshares2 );
         void        update_owner_authority( const account_object& account, const authority& owner_authority );

         asset       get_balance( const account_object& a, asset_symbol_type symbol )const;
         asset       get_savings_balance( const account_object& a, asset_symbol_type symbol )const;
         asset       get_balance( const string& aname, asset_symbol_type symbol )const { return get_balance( get_account(aname), symbol ); }

         /** this updates the votes for witnesses as a result of account voting proxy changing */
         void adjust_proxied_witness_votes( const account_object& a,
                                            const std::array< share_type, STEEMIT_MAX_PROXY_RECURSION_DEPTH+1 >& delta,
                                            int depth = 0 );

         /** this updates the votes for all witnesses as a result of account VESTS changing */
         void adjust_proxied_witness_votes( const account_object& a, share_type delta, int depth = 0 );

         /** this is called by `adjust_proxied_witness_votes` when account proxy to self */
         void adjust_witness_votes( const account_object& a, share_type delta );

         /** this updates the vote of a single witness as a result of a vote being added or removed*/
         void adjust_witness_vote( const witness_object& obj, share_type delta );

         /** clears all vote records for a particular account but does not update the
          * witness vote totals.  Vote totals should be updated first via a call to
          * adjust_proxied_witness_votes( a, -a.witness_vote_weight() )
          */
         void clear_witness_votes( const account_object& a );
         void process_vesting_withdrawals();
         share_type pay_discussions( const comment_object& c, share_type max_rewards );
         share_type pay_curators( const comment_object& c, share_type max_rewards );
         void cashout_comment_helper( const comment_object& comment );
         void process_comment_cashout();
         void process_funds();
         void process_conversions();
         void process_savings_withdraws();
         void account_recovery_processing();
         void expire_escrow_ratification();
         void process_decline_voting_rights();
         void update_median_feed();
         share_type claim_rshare_reward( share_type rshares, uint16_t reward_weight, asset max_steem );

         asset get_liquidity_reward()const;
         asset get_content_reward()const;
         asset get_producer_reward();
         asset get_curation_reward()const;
         asset get_pow_reward()const;

         uint16_t get_discussion_rewards_percent() const;
         uint16_t get_curation_rewards_percent() const;

         uint128_t get_content_constant_s() const;
         uint128_t calculate_vshares( uint128_t rshares ) const;

         void  pay_liquidity_reward();

         /**
          * Helper method to return the current sbd value of a given amount of
          * STEEM.  Return 0 SBD if there isn't a current_median_history
          */
         asset to_sbd( const asset& steem )const;
         asset to_steem( const asset& sbd )const;

         time_point_sec   head_block_time()const;
         uint32_t         head_block_num()const;
         block_id_type    head_block_id()const;

         node_property_object& node_properties();

         uint32_t last_non_undoable_block_num() const;
         //////////////////// db_init.cpp ////////////////////

         void initialize_evaluators();
         void set_custom_operation_interpreter( const std::string& id, std::shared_ptr< custom_operation_interpreter > registry );
         std::shared_ptr< custom_operation_interpreter > get_custom_json_evaluator( const std::string& id );

         /// Reset the object graph in-memory
         void initialize_indexes();
         void init_schema();
         void init_genesis(uint64_t initial_supply = STEEMIT_INIT_SUPPLY );

         /**
          *  This method validates transactions without adding it to the pending state.
          *  @throw if an error occurs
          */
         void validate_transaction( const signed_transaction& trx );

         /** when popping a block, the transactions that were removed get cached here so they
          * can be reapplied at the proper time */
         std::deque< signed_transaction >       _popped_tx;


         bool apply_order( const limit_order_object& new_order_object );
         bool fill_order( const limit_order_object& order, const asset& pays, const asset& receives );
         void cancel_order( const limit_order_object& obj );
         int  match( const limit_order_object& bid, const limit_order_object& ask, const price& trade_price );

         void perform_vesting_share_split( uint32_t magnitude );
         void retally_comment_children();
         void retally_witness_votes();
         void retally_witness_vote_counts( bool force = false );
         void retally_liquidity_weight();
         void update_virtual_supply();

         bool has_hardfork( uint32_t hardfork )const;

         /* For testing and debugging only. Given a hardfork
            with id N, applies all hardforks with id <= N */
         void set_hardfork( uint32_t hardfork, bool process_now = true );

         void validate_invariants()const;
         /**
          * @}
          */

         const std::string& get_json_schema() const;

         void set_flush_interval( uint32_t flush_blocks );

#ifdef IS_TEST_NET
         bool liquidity_rewards_enabled = true;
         bool skip_price_feed_limit_check = true;
#endif

   protected:
         //Mark pop_undo() as protected -- we do not want outside calling pop_undo(); it should call pop_block() instead
         //void pop_undo() { object_database::pop_undo(); }
         void notify_changed_objects();

      private:
         optional< chainbase::database::session > _pending_tx_session;

         void apply_block( const signed_block& next_block, uint32_t skip = skip_nothing );
         void apply_transaction( const signed_transaction& trx, uint32_t skip = skip_nothing );
         void _apply_block( const signed_block& next_block );
         void _apply_transaction( const signed_transaction& trx );
         void apply_operation( const operation& op );


         ///Steps involved in applying a new block
         ///@{

         const witness_object& validate_block_header( uint32_t skip, const signed_block& next_block )const;
         void create_block_summary(const signed_block& next_block);

         void update_witness_schedule4();
         void update_median_witness_props();
         void clear_null_account_balance();

         void update_global_dynamic_data( const signed_block& b );
         void update_signing_witness(const witness_object& signing_witness, const signed_block& new_block);
         void update_last_irreversible_block();
         void clear_expired_transactions();
         void clear_expired_orders();
         void process_header_extensions( const signed_block& next_block );

         void reset_virtual_schedule_time();

         void init_hardforks();
         void process_hardforks();
         void apply_hardfork( uint32_t hardfork );

         ///@}

         std::unique_ptr< database_impl > _my;

         vector< signed_transaction >  _pending_tx;
         fork_database                 _fork_db;
         fc::time_point_sec            _hardfork_times[ STEEMIT_NUM_HARDFORKS + 1 ];
         protocol::hardfork_version    _hardfork_versions[ STEEMIT_NUM_HARDFORKS + 1 ];

         block_log                     _block_log;

         fc::signal< void() >          _plugin_index_signal;

         transaction_id_type           _current_trx_id;
         uint32_t                      _current_block_num    = 0;
         uint16_t                      _current_trx_in_block = 0;
         uint16_t                      _current_op_in_trx    = 0;
         uint16_t                      _current_virtual_op   = 0;

         flat_map<uint32_t,block_id_type>  _checkpoints;

         node_property_object              _node_property_object;

         uint32_t                      _flush_blocks = 0;
         uint32_t                      _next_flush_block = 0;

         flat_map< std::string, std::shared_ptr< custom_operation_interpreter > >   _custom_operation_interpreters;
         std::string                       _json_schema;
   };

} }<|MERGE_RESOLUTION|>--- conflicted
+++ resolved
@@ -71,11 +71,7 @@
           *
           * @param data_dir Path to open or create database in
           */
-<<<<<<< HEAD
-         void open( const fc::path& data_dir, uint64_t initial_supply = STEEMIT_INIT_SUPPLY, uint64_t shared_file_size = 0, uint32_t chainbase_flags = 0 );
-=======
-         void open( const fc::path& data_dir, const fc::path& shared_mem_dir, uint64_t initial_supply = STEEMIT_INIT_SUPPLY, uint64_t shared_file_size = (1024l*1024l*1024l*8l) );
->>>>>>> 766cd838
+         void open( const fc::path& data_dir, const fc::path& shared_mem_dir, uint64_t initial_supply = STEEMIT_INIT_SUPPLY, uint64_t shared_file_size = 0, uint32_t chainbase_flags = 0 );
 
          /**
           * @brief Rebuild object graph from block history and open detabase
