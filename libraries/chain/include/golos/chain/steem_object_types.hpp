--- conflicted
+++ resolved
@@ -91,11 +91,6 @@
         class liquidity_reward_balance_object;
         class operation_object;
         class account_history_object;
-<<<<<<< HEAD
-        class category_object;
-=======
-
->>>>>>> 69c130e9
         class hardfork_property_object;
         class withdraw_vesting_route_object;
         class owner_authority_history_object;
