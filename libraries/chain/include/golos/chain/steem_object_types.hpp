--- conflicted
+++ resolved
@@ -85,12 +85,7 @@
         class block_summary_object;
         class witness_schedule_object;
         class comment_object;
-<<<<<<< HEAD
-
         class comment_content_object;
-
-=======
->>>>>>> 91b0a9f2
         class comment_vote_object;
         class witness_vote_object;
         class limit_order_object;
