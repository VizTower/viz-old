--- conflicted
+++ resolved
@@ -59,14 +59,9 @@
             feed_history_object_type,
             convert_request_object_type,
             liquidity_reward_balance_object_type,
-<<<<<<< HEAD
             // old_operation_object_type,
             // old_account_history_object_type,
             category_object_type,
-=======
-            operation_object_type,
-            account_history_object_type,
->>>>>>> 9a001583
             hardfork_property_object_type,
             withdraw_vesting_route_object_type,
             owner_authority_history_object_type,
@@ -95,14 +90,7 @@
         class feed_history_object;
         class convert_request_object;
         class liquidity_reward_balance_object;
-<<<<<<< HEAD
-
         class category_object;
-
-=======
-        class operation_object;
-        class account_history_object;
->>>>>>> 9a001583
         class hardfork_property_object;
         class withdraw_vesting_route_object;
         class owner_authority_history_object;
@@ -130,14 +118,7 @@
         typedef object_id<feed_history_object> feed_history_id_type;
         typedef object_id<convert_request_object> convert_request_id_type;
         typedef object_id<liquidity_reward_balance_object> liquidity_reward_balance_id_type;
-<<<<<<< HEAD
-        // typedef object_id<operation_object> operation_id_type;
-        // typedef object_id<account_history_object> account_history_id_type;
         typedef object_id<category_object> category_id_type;
-=======
-        typedef object_id<operation_object> operation_id_type;
-        typedef object_id<account_history_object> account_history_id_type;
->>>>>>> 9a001583
         typedef object_id<hardfork_property_object> hardfork_property_id_type;
         typedef object_id<withdraw_vesting_route_object> withdraw_vesting_route_id_type;
         typedef object_id<owner_authority_history_object> owner_authority_history_id_type;
