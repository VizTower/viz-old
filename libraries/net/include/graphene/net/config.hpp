--- conflicted
+++ resolved
@@ -104,10 +104,11 @@
 
 #define GRAPHENE_NET_MAX_TRX_PER_SECOND                      1000
 
-<<<<<<< HEAD
 #define GRAPHENE_NET_MAX_NUMBER_OF_BLOCKS_TO_HANDLE_AT_ONE_TIME 200
 #define GRAPHENE_NET_MAX_NUMBER_OF_BLOCKS_TO_PREFETCH           (10 * GRAPHENE_NET_MAX_NUMBER_OF_BLOCKS_TO_HANDLE_AT_ONE_TIME)
-=======
+
+#define GRAPHENE_NET_MAX_TRX_PER_SECOND                      1000
+
 /**
  * Set the ignored request time out to 1 second.  When we request a block
  * or transaction from a peer, this timeout determines how long we wait for them
@@ -135,5 +136,4 @@
 
 #define GRAPHENE_NET_PORT_WAIT_DELAY_SECONDS                   5
 
-#define GRAPHENE_NET_MAX_PEERDB_SIZE                           1000
->>>>>>> ba48f20e
+#define GRAPHENE_NET_MAX_PEERDB_SIZE                           1000